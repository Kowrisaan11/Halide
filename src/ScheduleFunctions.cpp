--- conflicted
+++ resolved
@@ -76,25 +76,6 @@
     return is_not_pure.result;
 }
 
-<<<<<<< HEAD
-/**
- *  Build a loop nest about a provide node using a schedule
- * @param start_fuse The index of the dimension in \p dims, or the length of \p dims if not fusing
- * @param dims The pure dimensions
- * @return The loop nest containing the provide node for the given func/stage
- */
-Stmt build_provide_loop_nest_helper(const string &func_name,
-                                    const string &prefix,
-                                    int start_fuse,
-                                    const vector<string> &dims,
-                                    const vector<Expr> &site,
-                                    const vector<Expr> &values,
-                                    const vector<Expr> &predicates,
-                                    const FuncSchedule &func_s,
-                                    const StageSchedule &stage_s,
-                                    bool is_update) {
-    // We'll build it from inside out, starting from a store node,
-=======
 // Build a loop nest about a provide node using a schedule
 Stmt build_loop_nest(Stmt body,
                      string prefix,
@@ -105,7 +86,6 @@
                      const StageSchedule &stage_s,
                      bool is_update) {
     // We'll build it from inside out, starting from the body,
->>>>>>> 95ae1861
     // then wrapping it in for loops.
     Stmt stmt = body;
 
@@ -158,15 +138,9 @@
 
     vector<Container> pred_container;
     // Strip off the lets/ifs into the containers vector.
-<<<<<<< HEAD
-    while (true) {
+    while (!stmt.same_as(body)) {
         const auto *let = stmt.as<LetStmt>();
         const auto *if_else = stmt.as<IfThenElse>();
-=======
-    while (!stmt.same_as(body)) {
-        const LetStmt *let = stmt.as<LetStmt>();
-        const IfThenElse *if_else = stmt.as<IfThenElse>();
->>>>>>> 95ae1861
         if (let) {
             nest.emplace_back(Container::Let, 0, let->name, let->value);
             stmt = let->body;
@@ -412,7 +386,6 @@
 // which it should be realized. It will compute at least those
 // bounds (depending on splits, it may compute more). This loop
 // won't do any allocation.
-<<<<<<< HEAD
 Stmt build_extern_produce(const map<string, Function> &env, Function f, const Target &target) {
     // Call the external function
 
@@ -422,7 +395,19 @@
 
     const string &extern_name = f.extern_function_name();
 
-    vector<pair<string, Expr>> lets;
+    // We need to generate crops of the input and output buffers if the
+        // extern stage has some non-extern loops, aside from the outermost
+        // placeholder.
+        bool needs_crops = false;
+        if (!f.definition().schedule().dims().empty()) {
+            size_t extern_count = 0;
+            for (const Dim& d : f.definition().schedule().dims()) {
+                extern_count += d.for_type == ForType::Extern ? 1 : 0;
+            }
+            needs_crops = extern_count + 1 < f.definition().schedule().dims().size();
+        }
+
+        vector<pair<string, Expr>> lets;
 
     // Iterate through all of the input args to the extern
     // function building a suitable argument list for the
@@ -434,107 +419,11 @@
             extern_call_args.push_back(arg.expr);
         } else if (arg.is_func()) {
             Function input(arg.func);
-            if (input.schedule().store_level() == input.schedule().compute_level()) {
+            if (!needs_crops && input.schedule().store_level() == input.schedule().compute_level()) {
                 for (int k = 0; k < input.outputs(); k++) {
                     string buf_name = input.name();
                     if (input.outputs() > 1) {
                         buf_name += "." + std::to_string(k);
-=======
-Stmt build_produce(const map<string, Function> &env, Function f, const Target &target) {
-
-    if (f.has_extern_definition()) {
-        // Call the external function
-
-        // Build an argument list
-        vector<Expr> extern_call_args;
-        const vector<ExternFuncArgument> &args = f.extern_arguments();
-
-        const string &extern_name = f.extern_function_name();
-
-        // We need to generate crops of the input and output buffers if the
-        // extern stage has some non-extern loops, aside from the outermost
-        // placeholder.
-        bool needs_crops = false;
-        if (!f.definition().schedule().dims().empty()) {
-            size_t extern_count = 0;
-            for (const Dim& d : f.definition().schedule().dims()) {
-                extern_count += d.for_type == ForType::Extern ? 1 : 0;
-            }
-            needs_crops = extern_count + 1 < f.definition().schedule().dims().size();
-        }
-
-        vector<pair<string, Expr>> lets;
-
-        // Iterate through all of the input args to the extern
-        // function building a suitable argument list for the
-        // extern function call.
-        vector<pair<Expr, int>> buffers_to_annotate;
-        vector<Expr> buffers_contents_to_annotate;
-        for (const ExternFuncArgument &arg : args) {
-            if (arg.is_expr()) {
-                extern_call_args.push_back(arg.expr);
-            } else if (arg.is_func()) {
-                Function input(arg.func);
-                if (!needs_crops && input.schedule().store_level() == input.schedule().compute_level()) {
-                    for (int k = 0; k < input.outputs(); k++) {
-                        string buf_name = input.name();
-                        if (input.outputs() > 1) {
-                            buf_name += "." + std::to_string(k);
-                        }
-                        buf_name += ".buffer";
-                        Expr buffer = Variable::make(type_of<struct halide_buffer_t *>(), buf_name);
-                        extern_call_args.push_back(buffer);
-                        buffers_to_annotate.push_back({buffer, input.dimensions()});
-                        buffers_contents_to_annotate.push_back(buffer);
-                    }
-                } else {
-                    // Make a local crop of just the region required,
-                    // in case the input was folded. We have no
-                    // protocol for passing folded buffers to extern
-                    // stages, so if the fold does indeed occur, we'll
-                    // assert later that the crop doesn't cross over a
-                    // fold.
-                    string stage_name = input.name() + ".s" + std::to_string(input.updates().size()) + ".";
-                    const vector<string> input_args = input.args();
-                    for (int k = 0; k < input.outputs(); k++) {
-                        string src_buf_name = input.name();
-                        if (input.outputs() > 1) {
-                            src_buf_name += "." + std::to_string(k);
-                        }
-                        src_buf_name += ".buffer";
-                        Expr src_buffer = Variable::make(type_of<struct halide_buffer_t *>(), src_buf_name);
-
-                        Expr alloca_size = Call::make(Int(32), Call::size_of_halide_buffer_t, {}, Call::Intrinsic);
-                        Expr cropped_input = Call::make(type_of<struct halide_buffer_t *>(), Call::alloca,
-                                                          {alloca_size}, Call::Intrinsic);
-
-                        vector<Expr> args(5);
-                        args[0] = cropped_input;
-                        args[1] = Call::make(type_of<struct halide_dimension_t *>(), Call::alloca,
-                                             {(int)sizeof(halide_dimension_t) * input.dimensions()}, Call::Intrinsic);
-                        args[2] = src_buffer;
-
-                        vector<Expr> mins, extents;
-                        internal_assert(input.dimensions() == (int)input.args().size());
-                        for (const string arg : input.args()) {
-                            string var = stage_name + arg;
-                            Expr min = Variable::make(Int(32), var + ".min");
-                            Expr max = Variable::make(Int(32), var + ".max");
-                            mins.push_back(min);
-                            extents.push_back(max - min + 1);
-                        }
-                        args[3] = Call::make(Handle(), Call::make_struct, mins, Call::Intrinsic);
-                        args[4] = Call::make(Handle(), Call::make_struct, extents, Call::Intrinsic);
-
-                        cropped_input = Call::make(type_of<struct halide_buffer_t *>(), Call::buffer_crop,
-                                                   args, Call::Extern);
-
-                        string buf_name = input.name() + "." + std::to_string(k) + ".tmp_buffer";
-                        extern_call_args.push_back(Variable::make(type_of<struct halide_buffer_t *>(), buf_name));
-                        buffers_to_annotate.push_back({extern_call_args.back(), input.dimensions()});
-                        buffers_contents_to_annotate.push_back(cropped_input);
-                        lets.push_back({ buf_name, cropped_input });
->>>>>>> 95ae1861
                     }
                     buf_name += ".buffer";
                     Expr buffer = Variable::make(type_of<struct halide_buffer_t *>(), buf_name);
@@ -584,25 +473,11 @@
                     cropped_input = Call::make(type_of<struct halide_buffer_t *>(), Call::buffer_crop,
                                                args, Call::Extern);
 
-<<<<<<< HEAD
                     string buf_name = input.name() + "." + std::to_string(k) + ".tmp_buffer";
                     extern_call_args.push_back(Variable::make(type_of<struct halide_buffer_t *>(), buf_name));
                     buffers_to_annotate.emplace_back(extern_call_args.back(), input.dimensions());
                     buffers_contents_to_annotate.push_back(cropped_input);
                     lets.emplace_back(buf_name, cropped_input);
-=======
-        // Grab the halide_buffer_t's representing the output. If the
-        // store level matches the compute level, then we can use the
-        // ones already injected by allocation bounds inference. If
-        // it's the output to the pipeline then it will similarly be
-        // in the symbol table.
-        vector<pair<Expr, Expr>> cropped_buffers;
-        if (!needs_crops && f.schedule().store_level() == f.schedule().compute_level()) {
-            for (int j = 0; j < f.outputs(); j++) {
-                string buf_name = f.name();
-                if (f.outputs() > 1) {
-                    buf_name += "." + std::to_string(j);
->>>>>>> 95ae1861
                 }
             }
         } else if (arg.is_buffer()) {
@@ -633,7 +508,7 @@
     // it's the output to the pipeline then it will similarly be
     // in the symbol table.
     vector<pair<Expr, Expr>> cropped_buffers;
-    if (f.schedule().store_level() == f.schedule().compute_level()) {
+    if (!needs_crops && f.schedule().store_level() == f.schedule().compute_level()) {
         for (int j = 0; j < f.outputs(); j++) {
             string buf_name = f.name();
             if (f.outputs() > 1) {
@@ -746,7 +621,6 @@
     Stmt check = AssertStmt::make(EQ::make(result, 0), error);
     check = LetStmt::make(result_name, e, check);
 
-<<<<<<< HEAD
     if (!cropped_buffers.empty()) {
         // We need to clean up the temporary crops we made for the
         // outputs in case any of them have device allocations.
@@ -769,29 +643,6 @@
                                          Call::make_struct,
                                          cleanup_args,
                                          Call::Intrinsic);
-=======
-            // We have to anticipate failures in the extern stage, so
-            // call this by registering a destructor before the extern
-            // call and triggering it afterwards using an Allocate node.
-            string destructor_name = unique_name('d');
-            const char *fn = (cropped_buffers.size() == 1 ?
-                              "_halide_buffer_retire_crop_after_extern_stage" :
-                              "_halide_buffer_retire_crops_after_extern_stage");
-            check = Allocate::make(destructor_name, Handle(), MemoryType::Heap, {},
-                                   const_true(), check, cleanup_struct, fn);
-        }
-
-        if (annotate.defined()) {
-            check = Block::make(annotate, check);
-        }
-
-        for (size_t i = 0; i < lets.size(); i++) {
-            check = LetStmt::make(lets[i].first, lets[i].second, check);
-        }
-
-        return build_loop_nest(check, f.name() + ".s0.", -1, f.args(), {}, f.schedule(), f.definition().schedule(), false);
-    } else {
->>>>>>> 95ae1861
 
         // We have to anticipate failures in the extern stage, so
         // call this by registering a destructor before the extern
@@ -800,23 +651,19 @@
         const char *fn = (cropped_buffers.size() == 1 ?
                           "_halide_buffer_retire_crop_after_extern_stage" :
                           "_halide_buffer_retire_crops_after_extern_stage");
-        check = Allocate::make(destructor_name, Handle(), MemoryType::Stack, {},
+        check = Allocate::make(destructor_name, Handle(), MemoryType::Heap, {},
                                const_true(), check, cleanup_struct, fn);
+    }
+
+    if (annotate.defined()) {
+        check = Block::make(annotate, check);
     }
 
     for (const auto &let : lets) {
         check = LetStmt::make(let.first, let.second, check);
     }
 
-    if (!is_no_op(annotate)) {
-        check = Block::make(annotate, check);
-    }
-
-    // Add the dummy outermost loop.
-    string outermost = f.name() + ".s0." + Var::outermost().name();
-    check = For::make(outermost, 0, 1, ForType::Serial, DeviceAPI::None, check);
-
-    return check;
+    return build_loop_nest(check, f.name() + ".s0.", -1, f.args(), {}, f.schedule(), f.definition().schedule(), false);
 }
 
 // A schedule may include explicit bounds on some dimension. This
@@ -1400,7 +1247,6 @@
         return produce;
     }
 
-
     void collect_all_dependence_helper(const map<string, bool> &skip, const string &prefix, const Definition &def,
                                        const FusedPair &p, vector<FusedPair> &dependence, set<string> &visited) {
         visited.insert(prefix);
@@ -1440,7 +1286,6 @@
         }
         return dependence;
     }
-
 
     // Replace the bounds of the parent fused loop (i.e. the first one to be
     // realized in the group) with union of the bounds of the fused group.
@@ -1639,7 +1484,6 @@
             return Block::make(producer, consumer);
         }
     }
-
 };
 
 class ComputeLegalSchedules : public IRVisitor {
