/*
  This file is the core of the autoscheduler. Most of the code here is
  about navigating the search space and computing the
  featurization. This also contains the top-level interface into the
  autoscheduler.

  The most interesting classes to look at are:

  LoopNest               Represents one node in our tree representation of loop nests. (Now in LoopNest.(h | cpp)).
  State                  A state in the beam search. Holds a root loop nest. (Now in State.(h | cpp)).

  Interesting functions below are:

  generate_schedule            The top-level entrypoint, which computes and applies a schedule to a Halide pipeline
  optimal_schedule             Runs the passes of the coarse-to-fine beam search
  optimal_schedule_pass        Runs a single pass of beam search
  LoopNest::compute_features   Recursively walks over a loop nest tree, computing our featurization using Halide's analysis tools.
  LoopNest::apply              Actually apply a computed schedule to a Halide pipeline
  State::generate_children     Generates successor states to a state in the beam search

  Environment variables used (directly or indirectly):

  HL_DEBUG_AUTOSCHEDULE
  If set, is used for the debug log level for auto-schedule generation (overriding the
  value of HL_DEBUG_CODEGEN, if any).

  HL_PERMIT_FAILED_UNROLL
  Set to 1 to tell Halide not to freak out if we try to unroll a loop that doesn't have a constant extent. Should generally not be necessary, but sometimes the autoscheduler's model for what will and will not turn into a constant during lowering is inaccurate, because Halide isn't perfect at constant-folding.

#ifdef HALIDE_AUTOSCHEDULER_ALLOW_CYOS

  HL_CYOS
  "Choose-your-own-schedule".

  If set to 1, lets you navigate the search tree by hand in the terminal.
  Whee! This is for debugging the autoscheduler. Since it is generally only
  for use by developers/maintainers of this autoscheduler, it defaults
  to being omitted entirely unless you build Halide with HALIDE_AUTOSCHEDULER_ALLOW_CYOS defined.
  Even then, you must *also* set the env var to 1 to make use of it.

#endif
*/
#include "HalidePlugin.h"
#include <algorithm>
#include <chrono>
#include <fstream>
#include <iostream>
#include <queue>
#include <random>
#include <set>
#include <sstream>
#include <unordered_map>
#include <unordered_set>
#include "ASLog.h"
#include "AutoSchedule.h"
#include "Cache.h"
#include "CostModel.h"
#include "DefaultCostModel.h"
#include "Errors.h"
#include "GraphRepresentation.h"
#include "LoopNest.h"
#include "NetworkSize.h"
#include "ParamParser.h"
#include "State.h"
#include "Timer.h"

#ifdef _WIN32
#include <io.h>
#define _isatty isatty
#else
#include <unistd.h>
#endif

namespace Halide {
namespace Internal {
namespace Autoscheduler {

namespace {

using std::string;
using std::vector;

struct ProgressBar {
    void set(double progress) {
        if (!draw_progress_bar) return;
        auto& os = aslog(ProgressBarLogLevel).get_ostream();
        counter++;
        const int bits = 11;
        if (counter & ((1 << bits) - 1)) return;
        const int pos = (int)(progress * 78);
        os << "[";
        for (int j = 0; j < 78; j++) {
            if (j < pos) os << ".";
            else if (j - 1 < pos) os << "/-\\|"[(counter >> bits) % 4];
            else os << " ";
        }
        os << "]";
        for (int j = 0; j < 80; j++) os << "\b";
    }

    void clear() {
        if (counter) {
            auto& os = aslog(ProgressBarLogLevel).get_ostream();
            for (int j = 0; j < 80; j++) os << " ";
            for (int j = 0; j < 80; j++) os << "\b";
        }
    }

private:
    uint32_t counter = 0;
    static constexpr int ProgressBarLogLevel = 1;
    const bool draw_progress_bar = isatty(2) && aslog::aslog_level() >= ProgressBarLogLevel;
};

bool random_dropout(const Adams2019Params& params, std::mt19937& rng, size_t num_decisions) {
    if (params.random_dropout >= 100) return false;
    double t = params.random_dropout / 100.0;
    t = std::pow(t, 1.0f / num_decisions);
    t *= 100;
    return (rng() % 100) >= t;
}

class StateQueue {
private:
    struct CompareStates {
        bool operator()(const IntrusivePtr<State>& a, const IntrusivePtr<State>& b) const {
            return a->cost > b->cost;
        }
    };

    std::vector<IntrusivePtr<State>> storage;
    size_t sz = 0;

public:
    void emplace(IntrusivePtr<State>&& s) {
        if (sz >= storage.size()) storage.resize(std::max(sz * 2, (size_t)64));
        internal_assert(sz < storage.size()) << sz << " " << storage.size() << "\n";
        storage[sz] = std::move(s);
        sz++;
        std::push_heap(storage.begin(), storage.begin() + sz, CompareStates{});
    }

    IntrusivePtr<State> pop() {
        internal_assert(sz <= storage.size()) << sz << " " << storage.size() << "\n";
        std::pop_heap(storage.begin(), storage.begin() + sz, CompareStates{});
        sz--;
        return std::move(storage[sz]);
    }

    const IntrusivePtr<State>& top() { return storage[0]; }
    bool empty() const { return sz == 0; }
    size_t size() const { return sz; }

    void swap(StateQueue& other) noexcept {
        storage.swap(other.storage);
        std::swap(sz, other.sz);
    }

    IntrusivePtr<State> operator[](int idx) const { return storage[idx]; }

    void resort() {
        std::make_heap(storage.begin(), storage.begin() + sz, CompareStates{});
    }

    void clear() {
        for (size_t i = 0; i < sz; i++) storage[i] = IntrusivePtr<State>{};
        sz = 0;
    }
};

void configure_pipeline_features(const GraphRepresentation& graph,
                                const Adams2019Params& params,
                                CostModel* cost_model) {
    cost_model->reset();
    cost_model->set_pipeline_features(graph, params);
}

IntrusivePtr<State> optimal_schedule_pass(GraphRepresentation& graph,
                                          const vector<Function>& outputs,
                                          const Adams2019Params& params,
                                          CostModel* cost_model,
                                          std::mt19937& rng,
                                          int pass_idx,
                                          int num_passes,
                                          ProgressBar& tick,
                                          std::unordered_set<uint64_t>& permitted_hashes,
                                          Cache* cache) {
    if (cost_model) configure_pipeline_features(graph, params, cost_model);

    StateQueue q, pending;
    {
        IntrusivePtr<State> initial{new State};
        initial->root = new LoopNest;
        q.emplace(std::move(initial));
    }

    int expanded = 0;
    std::function<void(IntrusivePtr<State>&&)> enqueue_new_children = [&](IntrusivePtr<State>&& s) {
        internal_assert(s->num_decisions_made == s->parent->num_decisions_made + 1);
        int progress = s->num_decisions_made * params.beam_size + expanded;
        size_t max_progress = graph.nodes.size() * params.beam_size * 2;
        tick.set(double(progress) / max_progress);
        s->penalized = false;
        q.emplace(std::move(s));
    };

    string cyos_str = get_env_variable("HL_CYOS");

    for (;;) {
        std::unordered_map<uint64_t, int> hashes;
        q.swap(pending);

        if (pending.empty()) internal_error << "Ran out of legal states with beam size " << params.beam_size << "\n";

        if (pending.size() > params.beam_size * 10000) {
            aslog(1) << "*** Warning: Huge number of states generated (" << pending.size() << ").\n";
        }

        expanded = 0;
        while (expanded < params.beam_size && !pending.empty()) {
            IntrusivePtr<State> state{pending.pop()};

            if (params.beam_size > 1 && num_passes > 1) {
                if (!state->penalized) {
                    uint64_t h1 = state->structural_hash(pass_idx + 1);
                    uint64_t h0 = state->structural_hash(pass_idx - 1);
                    int penalty = ++hashes[h1];
                    if (pass_idx > 0 && !permitted_hashes.count(h0)) penalty += 10;
                    if (penalty > 1) {
                        state->penalized = true;
                        state->cost *= penalty;
                        if (!pending.empty() && state->cost > pending.top()->cost) {
                            pending.emplace(std::move(state));
                            continue;
                        }
                    }
                }
            }

            if (pending.size() > 1 && random_dropout(params, rng, graph.nodes.size() * 2)) continue;

            if (state->num_decisions_made == 2 * (int)graph.nodes.size()) {
                auto best = state;
                if (pass_idx + 1 < num_passes) {
                    int blessed = 0;
                    while (state->cost <= 1.2 * best->cost && blessed < params.beam_size) {
                        const State* s = state.get();
                        while (s) {
                            permitted_hashes.insert(s->structural_hash(pass_idx));
                            s = s->parent.get();
                        }
                        if (pending.empty()) break;
                        state = pending.pop();
                        blessed++;
                    }
                }
                return best;
            }

            state->generate_children(graph, params, cost_model, enqueue_new_children, cache);
            expanded++;
        }

        pending.clear();

        if (cost_model) {
            cost_model->evaluate_costs();
            q.resort();
        }

        if (cyos_str == "1") {
            std::cout << "\n--------------------\nSelect a schedule:\n";
            for (int choice_label = (int)q.size() - 1; choice_label >= 0; choice_label--) {
                auto state = q[choice_label];
                std::cout << "\n[" << choice_label << "]:\n";
                state->dump(std::cout);
                state->calculate_cost(graph, params, cost_model, cache->options, 0);
            }
            cost_model->evaluate_costs();

            int selection = -1;
            while (selection < 0 || selection >= (int)q.size()) {
                std::cout << "\nEnter selection: ";
                std::cin >> selection;
            }

            auto selected = q[selection];
            selected->dump(std::cout);
            q.clear();
            q.emplace(std::move(selected));
        }
    }
}

IntrusivePtr<State> optimal_schedule(GraphRepresentation& graph,
                                     const vector<Function>& outputs,
                                     const Adams2019Params& params,
                                     CostModel* cost_model,
                                     std::mt19937& rng,
                                     const CachingOptions& options) {
    IntrusivePtr<State> best;
    std::unordered_set<uint64_t> permitted_hashes;
    Cache cache(options, graph.nodes.size());

    int num_passes = params.beam_size == 1 ? 1 : 5;
    string cyos_str = get_env_variable("HL_CYOS");
    if (cyos_str == "1") num_passes = 1;

    string num_passes_str = get_env_variable("HL_NUM_PASSES");
    if (!num_passes_str.empty()) num_passes = std::atoi(num_passes_str.c_str());

    Adams2019Params params3 = params;
  
    for (int i = 0; i < num_passes; i++) {

//      params3.beam_size = (int)(160/(7*i+5));
       
        ProgressBar tick;
        Timer timer;
<<<<<<< HEAD
        auto pass = optimal_schedule_pass(graph, outputs, params, cost_model, rng, i, num_passes, tick, permitted_hashes, &cache);
        auto milli = std::chrono::duration_cast<std::chrono::milliseconds>(timer.elapsed()).count();
=======

        auto pass = optimal_schedule_pass(dag, outputs, params3, cost_model,
                                          rng, i, num_passes, tick, permitted_hashes, &cache);

        std::chrono::duration<double> total_time = timer.elapsed();
        auto milli = std::chrono::duration_cast<std::chrono::milliseconds>(total_time).count();

>>>>>>> 70f61759
        tick.clear();

        switch (aslog::aslog_level()) {
            case 0: break;
            case 1: aslog(1) << "Pass " << i << " of " << num_passes << ", cost: " << pass->cost << ", time (ms): " << milli << "\n"; break;
            default: aslog(2) << "Pass " << i << " result: "; pass->dump(aslog(2).get_ostream());
        }

        if (i == 0 || pass->cost < best->cost) best = pass;
    }

    aslog(1) << "Best cost: " << best->cost << "\n";
    if (options.cache_blocks) {
        aslog(1) << "Cache (block) hits: " << cache.cache_hits << "\n";
        aslog(1) << "Cache (block) misses: " << cache.cache_misses << "\n";
    }

    return best;
}

void generate_schedule(const std::vector<Function>& outputs,
                       const Target& target,
                       const Adams2019Params& params,
                       AutoSchedulerResults* auto_scheduler_results) {
    aslog(1) << "generate_schedule for target=" << target.to_string() << "\n";
    aslog(1) << "Adams2019.parallelism:" << params.parallelism << "\n";
    aslog(1) << "Adams2019.beam_size:" << params.beam_size << "\n";
    aslog(1) << "Adams2019.random_dropout:" << params.random_dropout << "\n";
    aslog(1) << "Adams2019.random_dropout_seed:" << params.random_dropout_seed << "\n";
    aslog(1) << "Adams2019.weights_path:" << params.weights_path << "\n";
    aslog(1) << "Adams2019.disable_subtiling:" << params.disable_subtiling << "\n";
    aslog(1) << "Adams2019.disable_memoized_features:" << params.disable_memoized_features << "\n";
    aslog(1) << "Adams2019.disable_memoized_blocks:" << params.disable_memoized_blocks << "\n";
    aslog(1) << "Adams2019.memory_limit:" << params.memory_limit << "\n";

    HALIDE_TIC;
    State::cost_calculations = 0;
    std::mt19937 rng((uint32_t)params.random_dropout_seed);

    string weights_in_path = params.weights_path;
    string weights_out_path;

    string randomize_weights_str = get_env_variable("HL_RANDOMIZE_WEIGHTS");
    bool randomize_weights = randomize_weights_str == "1";

    GraphRepresentation graph(outputs, target);
    if (aslog::aslog_level() >= 2) graph.dump(aslog(2).get_ostream());

    std::unique_ptr<CostModel> cost_model = make_default_cost_model(weights_in_path, weights_out_path, randomize_weights);
    internal_assert(cost_model != nullptr);

    IntrusivePtr<State> optimal;
    CachingOptions cache_options = CachingOptions::MakeOptionsFromParams(params);
    optimal = optimal_schedule(graph, outputs, params, cost_model.get(), rng, cache_options);

    HALIDE_TOC;

    aslog(1) << "Cost evaluated this many times: " << State::cost_calculations << "\n";
    aslog(1) << "** Optimal schedule:\n";

    optimal->calculate_cost(graph, params, cost_model.get(), cache_options, 1);
    optimal->apply_schedule(graph, params);

    if (aslog::aslog_level() >= 2) optimal->dump(aslog(2).get_ostream());

    if (auto_scheduler_results) {
        auto_scheduler_results->schedule_source = optimal->schedule_source;
        std::ostringstream out;
        optimal->save_featurization(graph, params, cache_options, out);
        auto_scheduler_results->featurization.resize(out.str().size());
        memcpy(auto_scheduler_results->featurization.data(), out.str().data(), out.str().size());
    }
}

struct Adams2019 {
    void operator()(const Pipeline& p, const Target& target, const AutoschedulerParams& params_in, AutoSchedulerResults* results) {
        internal_assert(params_in.name == "Adams2019");
        std::vector<Function> outputs;
        for (const Func& f : p.outputs()) outputs.push_back(f.function());
        Adams2019Params params;
        ParamParser parser(params_in.extra);
        parser.parse("parallelism", &params.parallelism);
        parser.parse("beam_size", &params.beam_size);
        parser.parse("random_dropout", &params.random_dropout);
        parser.parse("random_dropout_seed", &params.random_dropout_seed);
        parser.parse("weights_path", &params.weights_path);
        parser.parse("disable_subtiling", &params.disable_subtiling);
        parser.parse("disable_memoized_features", &params.disable_memoized_features);
        parser.parse("disable_memoized_blocks", &params.disable_memoized_blocks);
        parser.parse("memory_limit", &params.memory_limit);
        parser.finish();
        Autoscheduler::generate_schedule(outputs, target, params, results);
        results->autoscheduler_params = params_in;
    }
};

REGISTER_AUTOSCHEDULER(Adams2019)

}  // namespace

void find_and_apply_schedule(GraphRepresentation& graph,
                             const std::vector<Function>& outputs,
                             const Adams2019Params& params,
                             CostModel* cost_model,
                             StageMapOfScheduleFeatures* schedule_features) {
    std::mt19937 rng(12345);
    CachingOptions cache_options = CachingOptions::MakeOptionsFromParams(params);
    IntrusivePtr<State> optimal = optimal_schedule(graph, outputs, params, cost_model, rng, cache_options);
    optimal->apply_schedule(graph, params);
    if (schedule_features) optimal->compute_featurization(graph, params, schedule_features, cache_options);
}

}  // namespace Autoscheduler

template<> RefCount& ref_count<Autoscheduler::LoopNest>(const Autoscheduler::LoopNest* t) noexcept { return t->ref_count; }
template<> void destroy<Autoscheduler::LoopNest>(const Autoscheduler::LoopNest* t) { delete t; }
template<> RefCount& ref_count<Autoscheduler::State>(const Autoscheduler::State* t) noexcept { return t->ref_count; }
template<> void destroy<Autoscheduler::State>(const Autoscheduler::State* t) { delete t; }

}  // namespace Internal
}  // namespace Halide<|MERGE_RESOLUTION|>--- conflicted
+++ resolved
@@ -310,25 +310,23 @@
     if (!num_passes_str.empty()) num_passes = std::atoi(num_passes_str.c_str());
 
     Adams2019Params params3 = params;
-  
+
+    // Optional dynamic beam size adjustment, enabled via HL_DYNAMIC_BEAM_SIZE=1
+    string dynamic_beam_size_str = get_env_variable("HL_DYNAMIC_BEAM_SIZE");
+    bool use_dynamic_beam_size = dynamic_beam_size_str == "1";
+
     for (int i = 0; i < num_passes; i++) {
-
-//      params3.beam_size = (int)(160/(7*i+5));
-       
+        if (use_dynamic_beam_size) {
+            params3.beam_size = (int)(160 / (7 * i + 5));
+            aslog(1) << "Pass " << i << " using dynamic beam size: " << params3.beam_size << "\n";
+        }
+
         ProgressBar tick;
         Timer timer;
-<<<<<<< HEAD
-        auto pass = optimal_schedule_pass(graph, outputs, params, cost_model, rng, i, num_passes, tick, permitted_hashes, &cache);
-        auto milli = std::chrono::duration_cast<std::chrono::milliseconds>(timer.elapsed()).count();
-=======
-
-        auto pass = optimal_schedule_pass(dag, outputs, params3, cost_model,
-                                          rng, i, num_passes, tick, permitted_hashes, &cache);
-
+        auto pass = optimal_schedule_pass(graph, outputs, params3, cost_model,
+                                         rng, i, num_passes, tick, permitted_hashes, &cache);
         std::chrono::duration<double> total_time = timer.elapsed();
         auto milli = std::chrono::duration_cast<std::chrono::milliseconds>(total_time).count();
-
->>>>>>> 70f61759
         tick.clear();
 
         switch (aslog::aslog_level()) {
