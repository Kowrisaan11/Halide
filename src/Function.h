--- conflicted
+++ resolved
@@ -124,15 +124,9 @@
      * of this function. */
     EXPORT void accept(IRVisitor *visitor) const;
 
-<<<<<<< HEAD
-    /** Pass a mutator to mutate all of the definitions and arguments
-     * of this function. */
-    EXPORT void mutate(IRMutator *mutator);
-=======
     /** Accept a mutator to mutator all of the definitions and
      * arguments of this function. */
     EXPORT void mutate(IRMutator *visitor);
->>>>>>> 94151394
 
     /** Get the name of the function. */
     EXPORT const std::string &name() const;
