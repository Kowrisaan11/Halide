#include <iostream>
#include <algorithm>
#include <cmath>
#include <limits>
#include <stdio.h>

#include "Simplify.h"
#include "IROperator.h"
#include "IREquality.h"
#include "IRPrinter.h"
#include "IRMutator.h"
#include "Scope.h"
#include "Var.h"
#include "Debug.h"
#include "ModulusRemainder.h"
#include "Substitute.h"
#include "Bounds.h"
#include "Deinterleave.h"

#ifdef _MSC_VER
#define snprintf _snprintf
#endif

namespace Halide {
namespace Internal {

using std::string;
using std::map;
using std::pair;
using std::make_pair;
using std::ostringstream;
using std::vector;

namespace {

// Things that we can constant fold: Immediates and broadcasts of
// immediates.
bool is_simple_const(Expr e) {
    if (e.as<IntImm>()) return true;
    if (e.as<UIntImm>()) return true;
    if (e.as<FloatImm>()) return true;
    if (const Broadcast *b = e.as<Broadcast>()) {
        return is_simple_const(b->value);
    }
    return false;
}

// Returns true iff t is a scalar integral type where overflow is undefined
bool no_overflow_scalar_int(Type t) {
    return (t.is_scalar() && t.is_int() && t.bits() >= 32);
}

// Returns true iff t does not have a well defined overflow behavior.
bool no_overflow(Type t) {
    return t.is_float() || no_overflow_scalar_int(t.element_of());
}

}

class Simplify : public IRMutator {
public:
    Simplify(bool r, const Scope<Interval> *bi, const Scope<ModulusRemainder> *ai) :
        simplify_lets(r) {
        alignment_info.set_containing_scope(ai);

        // Only respect the constant bounds from the containing scope.
        for (Scope<Interval>::const_iterator iter = bi->cbegin(); iter != bi->cend(); ++iter) {
            int64_t i_min, i_max;
            if (const_int(iter.value().min, &i_min) &&
                const_int(iter.value().max, &i_max)) {
                bounds_info.push(iter.name(), make_pair(i_min, i_max));
            }
        }

    }

    // Uncomment to debug all Expr mutations.
    /*
    Expr mutate(Expr e) {
        static int indent = 0;
        std::string spaces;
        for (int i = 0; i < indent; i++) spaces += ' ';

        debug(1) << spaces << "Simplifying " << e << "\n";
        indent++;
        Expr new_e = IRMutator::mutate(e);
        indent--;
        if (!new_e.same_as(e)) {
            debug(1)
                << spaces << "Before: " << e << "\n"
                << spaces << "After:  " << new_e << "\n";
        }
        return new_e;
    }
    using IRMutator::mutate;
    */

private:
    bool simplify_lets;

    struct VarInfo {
        Expr replacement;
        int old_uses, new_uses;
    };

    Scope<VarInfo> var_info;
    Scope<pair<int64_t, int64_t>> bounds_info;
    Scope<ModulusRemainder> alignment_info;


    using IRMutator::visit;

    // Wrappers for as_const_foo that are more convenient to use in
    // the large chains of conditions in the visit methods
    // below. Unlike the versions in IROperator, these only match
    // scalars.
    bool const_float(Expr e, double *f) {
        if (e.type().is_vector()) {
            return false;
        } else if (const double *p = as_const_float(e)) {
            *f = *p;
            return true;
        } else {
            return false;
        }
    }

    bool const_int(Expr e, int64_t *i) {
        if (e.type().is_vector()) {
            return false;
        } else if (const int64_t *p = as_const_int(e)) {
            *i = *p;
            return true;
        } else {
            return false;
        }
    }

    bool const_uint(Expr e, uint64_t *u) {
        if (e.type().is_vector()) {
            return false;
        } else if (const uint64_t *p = as_const_uint(e)) {
            *u = *p;
            return true;
        } else {
            return false;
        }
    }

    // Similar to bounds_of_expr_in_scope, but gives up immediately if
    // anything isn't a constant. This stops rules from taking the
    // bounds of something then having to simplify it to see whether
    // it constant-folds. For some expressions the bounds of the
    // expression is at least as complex as the expression, so
    // recursively mutating the bounds causes havoc.
    bool const_int_bounds(Expr e, int64_t *min_val, int64_t *max_val) {
        if (!no_overflow_scalar_int(e.type())) {
            return false;
        }

        if (const int64_t *i = as_const_int(e)) {
            *min_val = *max_val = *i;
            return true;
        } else if (const Variable *v = e.as<Variable>()) {
            if (bounds_info.contains(v->name)) {
                pair<int64_t, int64_t> b = bounds_info.get(v->name);
                *min_val = b.first;
                *max_val = b.second;
                return true;
            }
        } else if (const Add *add = e.as<Add>()) {
            int64_t min_a, min_b, max_a, max_b;
            if (const_int_bounds(add->a, &min_a, &max_a) &&
                const_int_bounds(add->b, &min_b, &max_b)) {
                *min_val = min_a + min_b;
                *max_val = max_a + max_b;
                return true;
            }
        } else if (const Sub *sub = e.as<Sub>()) {
            int64_t min_a, min_b, max_a, max_b;
            if (const_int_bounds(sub->a, &min_a, &max_a) &&
                const_int_bounds(sub->b, &min_b, &max_b)) {
                *min_val = min_a - max_b;
                *max_val = max_a - min_b;
                return true;
            }
        } else if (const Max *max = e.as<Max>()) {
            int64_t min_a, min_b, max_a, max_b;
            if (const_int_bounds(max->a, &min_a, &max_a) &&
                const_int_bounds(max->b, &min_b, &max_b)) {
                *min_val = std::max(min_a, min_b);
                *max_val = std::max(max_a, max_b);
                return true;
            }
        } else if (const Min *min = e.as<Min>()) {
            int64_t min_a, min_b, max_a, max_b;
            if (const_int_bounds(min->a, &min_a, &max_a) &&
                const_int_bounds(min->b, &min_b, &max_b)) {
                *min_val = std::min(min_a, min_b);
                *max_val = std::min(max_a, max_b);
                return true;
            }
        } else if (const Mul *mul = e.as<Mul>()) {
            int64_t min_a, min_b, max_a, max_b;
            if (const_int_bounds(mul->a, &min_a, &max_a) &&
                const_int_bounds(mul->b, &min_b, &max_b)) {
                int64_t
                    t0 = min_a*min_b,
                    t1 = min_a*max_b,
                    t2 = max_a*min_b,
                    t3 = max_a*max_b;
                *min_val = std::min(std::min(t0, t1), std::min(t2, t3));
                *max_val = std::max(std::max(t0, t1), std::max(t2, t3));
                return true;
            }
        } else if (const Select *sel = e.as<Select>()) {
            int64_t min_a, min_b, max_a, max_b;
            if (const_int_bounds(sel->true_value, &min_a, &max_a) &&
                const_int_bounds(sel->false_value, &min_b, &max_b)) {
                *min_val = std::min(min_a, min_b);
                *max_val = std::max(max_a, max_b);
                return true;
            }
        } else if (const Mod *mod = e.as<Mod>()) {
            int64_t min_b, max_b;
            if (const_int_bounds(mod->b, &min_b, &max_b) &&
                (min_b > 0 || max_b < 0)) {
                *min_val = 0;
                *max_val = std::abs(max_b) - 1;
                return true;
            }
        } else if (const Div *div = e.as<Div>()) {
            int64_t min_a, min_b, max_a, max_b;
            if (const_int_bounds(div->a, &min_a, &max_a) &&
                const_int_bounds(div->b, &min_b, &max_b) &&
                (min_b > 0 || max_b < 0)) {
                int64_t
                    t0 = div_imp(min_a, min_b),
                    t1 = div_imp(min_a, max_b),
                    t2 = div_imp(max_a, min_b),
                    t3 = div_imp(max_a, max_b);
                *min_val = std::min(std::min(t0, t1), std::min(t2, t3));
                *max_val = std::max(std::max(t0, t1), std::max(t2, t3));
                return true;
            }
        }
        return false;
    }


    // Check if an Expr is integer-division-rounding-up by the given
    // factor. If so, return the core expression.
    Expr is_round_up_div(Expr e, int64_t factor) {
        if (!no_overflow(e.type())) return Expr();
        const Div *div = e.as<Div>();
        if (!div) return Expr();
        if (!is_const(div->b, factor)) return Expr();
        const Add *add = div->a.as<Add>();
        if (!add) return Expr();
        if (!is_const(add->b, factor-1)) return Expr();
        return add->a;
    }

    // Check if an Expr is a rounding-up operation, and if so, return
    // the factor.
    Expr is_round_up(Expr e, int64_t *factor) {
        if (!no_overflow(e.type())) return Expr();
        const Mul *mul = e.as<Mul>();
        if (!mul) return Expr();
        if (!const_int(mul->b, factor)) return Expr();
        return is_round_up_div(mul->a, *factor);
    }

    void visit(const Cast *op) {
        Expr value = mutate(op->value);
        const Cast *cast = value.as<Cast>();
        const Broadcast *broadcast_value = value.as<Broadcast>();
        double f = 0.0;
        int64_t i = 0;
        uint64_t u = 0;
        if (value.type() == op->type) {
            expr = value;
        } else if (op->type.is_int() &&
                   const_float(value, &f)) {
            // float -> int
            expr = IntImm::make(op->type, (int64_t)f);
        } else if (op->type.is_uint() &&
                   const_float(value, &f)) {
            // float -> uint
            expr = UIntImm::make(op->type, (uint64_t)f);
        } else if (op->type.is_float() &&
                   const_float(value, &f)) {
            // float -> float
            expr = FloatImm::make(op->type, f);
        } else if (op->type.is_int() &&
                   const_int(value, &i)) {
            // int -> int
            expr = IntImm::make(op->type, i);
        } else if (op->type.is_uint() &&
                   const_int(value, &i)) {
            // int -> uint
            expr = UIntImm::make(op->type, (uint64_t)i);
        } else if (op->type.is_float() &&
                   const_int(value, &i)) {
            // int -> float
            expr = FloatImm::make(op->type, (double)i);
        } else if (op->type.is_int() &&
                   const_uint(value, &u)) {
            // uint -> int
            expr = IntImm::make(op->type, (int64_t)u);
        } else if (op->type.is_uint() &&
                   const_uint(value, &u)) {
            // uint -> uint
            expr = UIntImm::make(op->type, u);
        } else if (op->type.is_float() &&
                   const_uint(value, &u)) {
            // uint -> float
            expr = FloatImm::make(op->type, (double)u);
        } else if (cast &&
                   op->type.code() == cast->type.code() &&
                   op->type.bits() < cast->type.bits()) {
            // If this is a cast of a cast of the same type, where the
            // outer cast is narrower, the inner cast can be
            // eliminated.
            expr = mutate(Cast::make(op->type, cast->value));
        } else if (broadcast_value) {
            // cast(broadcast(x)) -> broadcast(cast(x))
            expr = mutate(Broadcast::make(Cast::make(op->type.element_of(), broadcast_value->value), broadcast_value->lanes));
        } else if (value.same_as(op->value)) {
            expr = op;
        } else {
            expr = Cast::make(op->type, value);
        }
    }

    void visit(const Variable *op) {
        if (var_info.contains(op->name)) {
            VarInfo &info = var_info.ref(op->name);

            // if replacement is defined, we should substitute it in (unless
            // it's a var that has been hidden by a nested scope).
            if (info.replacement.defined()) {
                internal_assert(info.replacement.type() == op->type);
                expr = info.replacement;
                info.new_uses++;
            } else {
                // This expression was not something deemed
                // substitutable - no replacement is defined.
                expr = op;
                info.old_uses++;
            }
        } else {
            // We never encountered a let that defines this var. Must
            // be a uniform. Don't touch it.
            expr = op;
        }
    }

    void visit(const Add *op) {
        int64_t ia = 0, ib = 0, ic = 0;
        uint64_t ua = 0, ub = 0;
        double fa = 0.0f, fb = 0.0f;

        Expr a = mutate(op->a);
        Expr b = mutate(op->b);

        // Rearrange a few patterns to cut down on the number of cases
        // to check later.
        if ((is_simple_const(a) && !is_simple_const(b)) ||
            (b.as<Min>() && !a.as<Min>()) ||
            (b.as<Max>() && !a.as<Max>())) {
            std::swap(a, b);
        }

        const Ramp *ramp_a = a.as<Ramp>();
        const Ramp *ramp_b = b.as<Ramp>();
        const Broadcast *broadcast_a = a.as<Broadcast>();
        const Broadcast *broadcast_b = b.as<Broadcast>();
        const Add *add_a = a.as<Add>();
        const Add *add_b = b.as<Add>();
        const Sub *sub_a = a.as<Sub>();
        const Sub *sub_b = b.as<Sub>();
        const Mul *mul_a = a.as<Mul>();
        const Mul *mul_b = b.as<Mul>();

        const Div *div_a = a.as<Div>();

        const Div *div_a_a = mul_a ? mul_a->a.as<Div>() : nullptr;
        const Mod *mod_a = a.as<Mod>();
        const Mod *mod_b = b.as<Mod>();

        const Mul *mul_a_a = add_a ? add_a->a.as<Mul>(): nullptr;
        const Mod *mod_a_a = add_a ? add_a->a.as<Mod>(): nullptr;
        const Mul *mul_a_b = add_a ? add_a->b.as<Mul>(): nullptr;
        const Mod *mod_a_b = add_a ? add_a->b.as<Mod>(): nullptr;

        const Min *min_a = a.as<Min>();
        const Max *max_a = a.as<Max>();
        const Sub *sub_a_a = min_a ? min_a->a.as<Sub>() : nullptr;
        const Sub *sub_a_b = min_a ? min_a->b.as<Sub>() : nullptr;
        const Add *add_a_a = min_a ? min_a->a.as<Add>() : nullptr;
        const Add *add_a_b = min_a ? min_a->b.as<Add>() : nullptr;
        sub_a_a = max_a ? max_a->a.as<Sub>() : sub_a_a;
        sub_a_b = max_a ? max_a->b.as<Sub>() : sub_a_b;
        add_a_a = max_a ? max_a->a.as<Add>() : add_a_a;
        add_a_b = max_a ? max_a->b.as<Add>() : add_a_b;

        add_a_a = div_a ? div_a->a.as<Add>() : add_a_a;

        const Select *select_a = a.as<Select>();
        const Select *select_b = b.as<Select>();

        if (const_int(a, &ia) &&
            const_int(b, &ib)) {
            // const int + const int
            expr = IntImm::make(a.type(), ia + ib);
        } else if (const_uint(a, &ua) &&
                   const_uint(b, &ub)) {
            // const uint + const uint
            expr = UIntImm::make(a.type(), ua + ub);
        } else if (const_float(a, &fa) &&
                   const_float(b, &fb)) {
            // const float + const float
            expr = FloatImm::make(a.type(), fa + fb);
        } else if (is_zero(b)) {
            expr = a;
        } else if (is_zero(a)) {
            expr = b;
        } else if (ramp_a &&
                   ramp_b) {
            // Ramp + Ramp
            expr = mutate(Ramp::make(ramp_a->base + ramp_b->base,
                                     ramp_a->stride + ramp_b->stride, ramp_a->lanes));
        } else if (ramp_a &&
                   broadcast_b) {
            // Ramp + Broadcast
            expr = mutate(Ramp::make(ramp_a->base + broadcast_b->value,
                                     ramp_a->stride, ramp_a->lanes));
        } else if (broadcast_a &&
                   ramp_b) {
            // Broadcast + Ramp
            expr = mutate(Ramp::make(broadcast_a->value + ramp_b->base,
                                     ramp_b->stride, ramp_b->lanes));
        } else if (broadcast_a &&
                   broadcast_b) {
            // Broadcast + Broadcast
            expr = Broadcast::make(mutate(broadcast_a->value + broadcast_b->value),
                                   broadcast_a->lanes);

        } else if (select_a &&
                   select_b &&
                   equal(select_a->condition, select_b->condition)) {
            // select(c, a, b) + select(c, d, e) -> select(c, a+d, b+e)
            expr = mutate(Select::make(select_a->condition,
                                       select_a->true_value + select_b->true_value,
                                       select_a->false_value + select_b->false_value));
        } else if (select_a &&
                   is_const(b) &&
                   (is_const(select_a->true_value) ||
                    is_const(select_a->false_value))) {
            // select(c, c1, c2) + c3 -> select(c, c1+c3, c2+c3)
            expr = mutate(Select::make(select_a->condition,
                                       select_a->true_value + b,
                                       select_a->false_value + b));
        } else if (add_a &&
                   is_simple_const(add_a->b)) {
            // In ternary expressions, pull constants outside
            if (is_simple_const(b)) {
                expr = mutate(add_a->a + (add_a->b + b));
            } else {
                expr = mutate((add_a->a + b) + add_a->b);
            }
        } else if (add_b &&
                   is_simple_const(add_b->b)) {
            expr = mutate((a + add_b->a) + add_b->b);
        } else if (sub_a &&
                   is_simple_const(sub_a->a)) {
            if (is_simple_const(b)) {
                expr = mutate((sub_a->a + b) - sub_a->b);
            } else {
                expr = mutate((b - sub_a->b) + sub_a->a);
            }

        } else if (sub_a &&
                   equal(b, sub_a->b)) {
            // Additions that cancel an inner term
            // (a - b) + b
            expr = sub_a->a;
        } else if (sub_a &&
                   is_zero(sub_a->a)) {
            expr = mutate(b - sub_a->b);
        } else if (sub_b && equal(a, sub_b->b)) {
            // a + (b - a)
            expr = sub_b->a;
        } else if (sub_b &&
                   is_simple_const(sub_b->a)) {
            // a + (7 - b) -> (a - b) + 7
            expr = mutate((a - sub_b->b) + sub_b->a);
        } else if (sub_a &&
                   sub_b &&
                   equal(sub_a->b, sub_b->a)) {
            // (a - b) + (b - c) -> a - c
            expr = mutate(sub_a->a - sub_b->b);
        } else if (sub_a &&
                   sub_b &&
                   equal(sub_a->a, sub_b->b)) {
            // (a - b) + (c - a) -> c - b
            expr = mutate(sub_b->a - sub_a->b);
        } else if (mul_b &&
                   is_negative_negatable_const(mul_b->b)) {
            // a + b*-x -> a - b*x
            expr = mutate(a - mul_b->a * (-mul_b->b));
        } else if (mul_a &&
                   is_negative_negatable_const(mul_a->b)) {
            // a*-x + b -> b - a*x
            expr = mutate(b - mul_a->a * (-mul_a->b));
        } else if (mul_b &&
                   !is_const(a) &&
                   equal(a, mul_b->a) &&
                   no_overflow(op->type)) {
            // a + a*b -> a*(1 + b)
            expr = mutate(a * (make_one(op->type) + mul_b->b));
        } else if (mul_b &&
                   !is_const(a) &&
                   equal(a, mul_b->b) &&
                   no_overflow(op->type)) {
            // a + b*a -> (1 + b)*a
            expr = mutate((make_one(op->type) + mul_b->a) * a);
        } else if (mul_a &&
                   !is_const(b) &&
                   equal(mul_a->a, b) &&
                   no_overflow(op->type)) {
            // a*b + a -> a*(b + 1)
            expr = mutate(mul_a->a * (mul_a->b + make_one(op->type)));
        } else if (mul_a &&
                   !is_const(b) &&
                   equal(mul_a->b, b) &&
                   no_overflow(op->type)) {
            // a*b + b -> (a + 1)*b
            expr = mutate((mul_a->a + make_one(op->type)) * b);
        } else if (no_overflow(op->type) &&
                   min_a &&
                   sub_a_b &&
                   equal(sub_a_b->b, b)) {
            // min(a, b-c) + c -> min(a+c, b)
            expr = mutate(Min::make(Add::make(min_a->a, b), sub_a_b->a));
        } else if (no_overflow(op->type) &&
                   min_a &&
                   sub_a_a &&
                   equal(sub_a_a->b, b)) {
            // min(a-c, b) + c -> min(a, b+c)
            expr = mutate(Min::make(sub_a_a->a, Add::make(min_a->b, b)));
        } else if (no_overflow(op->type) &&
                   max_a &&
                   sub_a_b &&
                   equal(sub_a_b->b, b)) {
            // max(a, b-c) + c -> max(a+c, b)
            expr = mutate(Max::make(Add::make(max_a->a, b), sub_a_b->a));
        } else if (no_overflow(op->type) &&
                   max_a &&
                   sub_a_a &&
                   equal(sub_a_a->b, b)) {
            // max(a-c, b) + c -> max(a, b+c)
            expr = mutate(Max::make(sub_a_a->a, Add::make(max_a->b, b)));

        } else if (no_overflow(op->type) &&
                   min_a &&
                   add_a_b &&
                   const_int(add_a_b->b, &ia) &&
                   const_int(b, &ib) &&
                   ia + ib == 0) {
            // min(a, b + (-2)) + 2 -> min(a + 2, b)
            expr = mutate(Min::make(Add::make(min_a->a, b), add_a_b->a));
        } else if (no_overflow(op->type) &&
                   min_a &&
                   add_a_a &&
                   const_int(add_a_a->b, &ia) &&
                   const_int(b, &ib) &&
                   ia + ib == 0) {
            // min(a + (-2), b) + 2 -> min(a, b + 2)
            expr = mutate(Min::make(add_a_a->a, Add::make(min_a->b, b)));
        } else if (no_overflow(op->type) &&
                   max_a &&
                   add_a_b &&
                   const_int(add_a_b->b, &ia) &&
                   const_int(b, &ib) &&
                   ia + ib == 0) {
            // max(a, b + (-2)) + 2 -> max(a + 2, b)
            expr = mutate(Max::make(Add::make(max_a->a, b), add_a_b->a));
        } else if (no_overflow(op->type) &&
                   max_a &&
                   add_a_a &&
                   const_int(add_a_a->b, &ia) &&
                   const_int(b, &ib) &&
                   ia + ib == 0) {
            // max(a + (-2), b) + 2 -> max(a, b + 2)
            expr = mutate(Max::make(add_a_a->a, Add::make(max_a->b, b)));
        } else if (no_overflow(op->type) &&
                   div_a &&
                   add_a_a &&
                   const_int(add_a_a->b, &ia) &&
                   const_int(div_a->b, &ib) && ib &&
                   const_int(b, &ic)) {
            // ((a + ia) / ib + ic) -> (a + (ia + ib*ic)) / ib
            expr = mutate((add_a_a->a + IntImm::make(op->type, ia + ib*ic)) / div_a->b);
        } else if (mul_a &&
                   mul_b &&
                   equal(mul_a->a, mul_b->a)) {
            // Pull out common factors a*x + b*x
            expr = mutate(mul_a->a * (mul_a->b + mul_b->b));
        } else if (mul_a &&
                   mul_b &&
                   equal(mul_a->b, mul_b->a)) {
            expr = mutate(mul_a->b * (mul_a->a + mul_b->b));
        } else if (mul_a &&
                   mul_b &&
                   equal(mul_a->b, mul_b->b)) {
            expr = mutate(mul_a->b * (mul_a->a + mul_b->a));
        } else if (mul_a &&
                   mul_b &&
                   equal(mul_a->a, mul_b->b)) {
            expr = mutate(mul_a->a * (mul_a->b + mul_b->a));
        } else if (mod_a &&
                   mul_b &&
                   equal(mod_a->b, mul_b->b)) {
            // (x%3) + y*3 -> y*3 + x%3
            expr = mutate(b + a);
        } else if (no_overflow(op->type) &&
                   mul_a &&
                   mod_b &&
                   div_a_a &&
                   equal(mul_a->b, div_a_a->b) &&
                   equal(mul_a->b, mod_b->b) &&
                   equal(div_a_a->a, mod_b->a)) {
            // (x/3)*3 + x%3 -> x
            expr = div_a_a->a;
        } else if (no_overflow(op->type) &&
                   add_a &&
                   mul_a_a &&
                   mod_b &&
                   equal(mul_a_a->b, mod_b->b) &&
                   (!mod_a_b || !equal(mod_a_b->b, mod_b->b))) {
            // ((x*3) + y) + z%3 -> (x*3 + z%3) + y
            expr = mutate((add_a->a + b) + add_a->b);
        } else if (no_overflow(op->type) &&
                   add_a &&
                   mod_a_a &&
                   mul_b &&
                   equal(mod_a_a->b, mul_b->b) &&
                   (!mod_a_b || !equal(mod_a_b->b, mul_b->b))) {
            // ((x%3) + y) + z*3 -> (z*3 + x%3) + y
            expr = mutate((b + add_a->a) + add_a->b);
        } else if (no_overflow(op->type) &&
                   add_a &&
                   mul_a_b &&
                   mod_b &&
                   equal(mul_a_b->b, mod_b->b) &&
                   (!mod_a_a || !equal(mod_a_a->b, mod_b->b))) {
            // (y + (x*3)) + z%3 -> y + (x*3 + z%3)
            expr = mutate(add_a->a + (add_a->b + b));
        } else if (no_overflow(op->type) &&
                   add_a &&
                   mod_a_b &&
                   mul_b &&
                   equal(mod_a_b->b, mul_b->b) &&
                   (!mod_a_a || !equal(mod_a_a->b, mul_b->b))) {
            // (y + (x%3)) + z*3 -> y + (z*3 + x%3)
            expr = mutate(add_a->a + (b + add_a->b));
        } else if (mul_a && mul_b &&
                   const_int(mul_a->b, &ia) &&
                   const_int(mul_b->b, &ib) &&
                   ia % ib == 0) {
            // x*4 + y*2 -> (x*2 + y)*2
            Expr ratio = make_const(a.type(), div_imp(ia, ib));
            expr = mutate((mul_a->a * ratio + mul_b->a) * mul_b->b);
        } else if (a.same_as(op->a) && b.same_as(op->b)) {
            // If we've made no changes, and can't find a rule to apply, return the operator unchanged.
            expr = op;
        } else {
            expr = Add::make(a, b);
        }
    }

    void visit(const Sub *op) {
        Expr a = mutate(op->a);
        Expr b = mutate(op->b);

        int64_t ia = 0, ib = 0;
        uint64_t ua = 0, ub = 0;
        double fa = 0.0f, fb = 0.0f;

        const Ramp *ramp_a = a.as<Ramp>();
        const Ramp *ramp_b = b.as<Ramp>();
        const Broadcast *broadcast_a = a.as<Broadcast>();
        const Broadcast *broadcast_b = b.as<Broadcast>();
        const Add *add_a = a.as<Add>();
        const Add *add_b = b.as<Add>();
        const Sub *sub_a = a.as<Sub>();
        const Sub *sub_b = b.as<Sub>();
        const Mul *mul_a = a.as<Mul>();
        const Mul *mul_b = b.as<Mul>();
        const Div *div_a_a = mul_a ? mul_a->a.as<Div>() : nullptr;
        const Div *div_b_a = mul_b ? mul_b->a.as<Div>() : nullptr;

        const Div *div_a = a.as<Div>();
        const Div *div_b = b.as<Div>();

        const Min *min_b = b.as<Min>();
        const Add *add_b_a = min_b ? min_b->a.as<Add>() : nullptr;
        const Add *add_b_b = min_b ? min_b->b.as<Add>() : nullptr;

        const Min *min_a = a.as<Min>();
        const Add *add_a_a = min_a ? min_a->a.as<Add>() : nullptr;
        const Add *add_a_b = min_a ? min_a->b.as<Add>() : nullptr;

        if (div_a) {
            add_a_a = div_a->a.as<Add>();
            add_a_b = div_a->b.as<Add>();
        }
        if (div_b) {
            add_b_a = div_b->a.as<Add>();
            add_b_b = div_b->b.as<Add>();
        }

        const Max *max_a = a.as<Max>();
        const Max *max_b = b.as<Max>();

        const Sub *sub_a_a = div_a ? div_a->a.as<Sub>() : nullptr;
        const Sub *sub_b_a = div_b ? div_b->a.as<Sub>() : nullptr;

        const Select *select_a = a.as<Select>();
        const Select *select_b = b.as<Select>();

        if (is_zero(b)) {
            expr = a;
        } else if (equal(a, b)) {
            expr = make_zero(op->type);
        } else if (const_int(a, &ia) && const_int(b, &ib)) {
            expr = IntImm::make(a.type(), ia - ib);
        } else if (const_uint(a, &ua) && const_uint(b, &ub)) {
            expr = UIntImm::make(a.type(), ua - ub);
        } else if (const_float(a, &fa) && const_float(b, &fb)) {
            expr = FloatImm::make(a.type(), fa - fb);
        } else if (const_int(b, &ib)) {
            expr = mutate(a + IntImm::make(a.type(), (-ib)));
        } else if (const_float(b, &fb)) {
            expr = mutate(a + FloatImm::make(a.type(), (-fb)));
        } else if (ramp_a && ramp_b) {
            // Ramp - Ramp
            expr = mutate(Ramp::make(ramp_a->base - ramp_b->base,
                                   ramp_a->stride - ramp_b->stride, ramp_a->lanes));
        } else if (ramp_a && broadcast_b) {
            // Ramp - Broadcast
            expr = mutate(Ramp::make(ramp_a->base - broadcast_b->value,
                                   ramp_a->stride, ramp_a->lanes));
        } else if (broadcast_a && ramp_b) {
            // Broadcast - Ramp
            expr = mutate(Ramp::make(broadcast_a->value - ramp_b->base,
                                   make_zero(ramp_b->stride.type())- ramp_b->stride,
                                   ramp_b->lanes));
        } else if (broadcast_a && broadcast_b) {
            // Broadcast + Broadcast
            expr = Broadcast::make(mutate(broadcast_a->value - broadcast_b->value),
                                 broadcast_a->lanes);
        } else if (select_a && select_b &&
                   equal(select_a->condition, select_b->condition)) {
            // select(c, a, b) - select(c, d, e) -> select(c, a+d, b+e)
            expr = mutate(Select::make(select_a->condition,
                                       select_a->true_value - select_b->true_value,
                                       select_a->false_value - select_b->false_value));
        } else if (select_a &&
                   equal(select_a->true_value, b)) {
            // select(c, a, b) - a -> select(c, 0, b-a)
            expr = mutate(Select::make(select_a->condition,
                                       make_zero(op->type),
                                       select_a->false_value - select_a->true_value));
        } else if (select_a &&
                   equal(select_a->false_value, b)) {
            // select(c, a, b) - b -> select(c, a-b, 0)
            expr = mutate(Select::make(select_a->condition,
                                       select_a->true_value - select_a->false_value,
                                       make_zero(op->type)));
        } else if (select_b &&
                   equal(select_b->true_value, a)) {
            // a - select(c, a, b) -> select(c, 0, a-b)
            expr = mutate(Select::make(select_b->condition,
                                       make_zero(op->type),
                                       select_b->true_value - select_b->false_value));
        } else if (select_b &&
                   equal(select_b->false_value, a)) {
            // b - select(c, a, b) -> select(c, b-a, 0)
            expr = mutate(Select::make(select_b->condition,
                                       select_b->false_value - select_b->true_value,
                                       make_zero(op->type)));
        } else if (add_a && equal(add_a->b, b)) {
            // Ternary expressions where a term cancels
            expr = add_a->a;
        } else if (add_a &&
                   equal(add_a->a, b)) {
            expr = add_a->b;
        } else if (add_b &&
                   equal(add_b->b, a)) {
            expr = mutate(make_zero(add_b->a.type()) - add_b->a);
        } else if (add_b &&
                   equal(add_b->a, a)) {
            expr = mutate(make_zero(add_b->a.type()) - add_b->b);

        } else if (max_a &&
                   equal(max_a->a, b) &&
                   !is_const(b) &&
                   no_overflow(op->type)) {
            // max(a, b) - a -> max(0, b-a)
            expr = mutate(Max::make(make_zero(op->type), max_a->b - max_a->a));
        } else if (min_a &&
                   equal(min_a->a, b) &&
                   !is_const(b) &&
                   no_overflow(op->type)) {
            // min(a, b) - a -> min(0, b-a)
            expr = mutate(Min::make(make_zero(op->type), min_a->b - min_a->a));
        } else if (max_a &&
                   equal(max_a->b, b) &&
                   !is_const(b) &&
                   no_overflow(op->type)) {
            // max(a, b) - b -> max(a-b, 0)
            expr = mutate(Max::make(max_a->a - max_a->b, make_zero(op->type)));
        } else if (min_a &&
                   equal(min_a->b, b) &&
                   !is_const(b) &&
                   no_overflow(op->type)) {
            // min(a, b) - b -> min(a-b, 0)
            expr = mutate(Min::make(min_a->a - min_a->b, make_zero(op->type)));

        } else if (max_b &&
                   equal(max_b->a, a) &&
                   !is_const(a) &&
                   no_overflow(op->type)) {
            // a - max(a, b) -> 0 - max(0, b-a) -> min(0, a-b)
            expr = mutate(Min::make(make_zero(op->type), max_b->a - max_b->b));
        } else if (min_b &&
                   equal(min_b->a, a) &&
                   !is_const(a) &&
                   no_overflow(op->type)) {
            // a - min(a, b) -> 0 - min(0, b-a) -> max(0, a-b)
            expr = mutate(Max::make(make_zero(op->type), min_b->a - min_b->b));
        } else if (max_b &&
                   equal(max_b->b, a) &&
                   !is_const(a) &&
                   no_overflow(op->type)) {
            // b - max(a, b) -> 0 - max(a-b, 0) -> min(b-a, 0)
            expr = mutate(Min::make(max_b->b - max_b->a, make_zero(op->type)));
        } else if (min_b &&
                   equal(min_b->b, a) &&
                   !is_const(a) &&
                   no_overflow(op->type)) {
            // b - min(a, b) -> 0 - min(a-b, 0) -> max(b-a, 0)
            expr = mutate(Max::make(min_b->b - min_b->a, make_zero(op->type)));

        } else if (add_a &&
                   is_simple_const(add_a->b)) {
            // In ternary expressions, pull constants outside
            if (is_simple_const(b)) {
                expr = mutate(add_a->a + (add_a->b - b));
            } else {
                expr = mutate((add_a->a - b) + add_a->b);
            }
        } else if (sub_a &&
                   sub_b &&
                   is_const(sub_a->a) &&
                   is_const(sub_b->a)) {
            // (c1 - a) - (c2 - b) -> (b - a) + (c1 - c2)
            expr = mutate((sub_b->b - sub_a->b) + (sub_a->a - sub_b->a));
        } else if (sub_b) {
            // a - (b - c) -> a + (c - b)
            expr = mutate(a + (sub_b->b - sub_b->a));
        } else if (mul_b &&
                   is_negative_negatable_const(mul_b->b)) {
            // a - b*-x -> a + b*x
            expr = mutate(a + mul_b->a * (-mul_b->b));
        } else if (mul_b &&
                   !is_const(a) &&
                   equal(a, mul_b->a) &&
                   no_overflow(op->type)) {
            // a - a*b -> a*(1 - b)
            expr = mutate(a * (make_one(op->type) - mul_b->b));
        } else if (mul_b &&
                   !is_const(a) &&
                   equal(a, mul_b->b) &&
                   no_overflow(op->type)) {
            // a - b*a -> (1 - b)*a
            expr = mutate((make_one(op->type) - mul_b->a) * a);
        } else if (mul_a &&
                   !is_const(b) &&
                   equal(mul_a->a, b) &&
                   no_overflow(op->type)) {
            // a*b - a -> a*(b - 1)
            expr = mutate(mul_a->a * (mul_a->b - make_one(op->type)));
        } else if (mul_a &&
                   !is_const(b) &&
                   equal(mul_a->b, b) &&
                   no_overflow(op->type)) {
            // a*b - b -> (a - 1)*b
            expr = mutate((mul_a->a - make_one(op->type)) * b);
        } else if (add_b &&
                   is_simple_const(add_b->b)) {
            expr = mutate((a - add_b->a) - add_b->b);
        } else if (sub_a &&
                   is_simple_const(sub_a->a) &&
                   is_simple_const(b)) {
            expr = mutate((sub_a->a - b) - sub_a->b);
        } else if (mul_a &&
                   mul_b &&
                   equal(mul_a->a, mul_b->a)) {
            // Pull out common factors a*x + b*x
            expr = mutate(mul_a->a * (mul_a->b - mul_b->b));
        } else if (mul_a &&
                   mul_b &&
                   equal(mul_a->b, mul_b->a)) {
            expr = mutate(mul_a->b * (mul_a->a - mul_b->b));
        } else if (mul_a &&
                   mul_b &&
                   equal(mul_a->b, mul_b->b)) {
            expr = mutate(mul_a->b * (mul_a->a - mul_b->a));
        } else if (mul_a &&
                   mul_b &&
                   equal(mul_a->a, mul_b->b)) {
            expr = mutate(mul_a->a * (mul_a->b - mul_b->a));
        } else if (add_a &&
                   add_b &&
                   equal(add_a->b, add_b->b)) {
            // Quaternary expressions where a term cancels
            // (a + b) - (c + b) -> a - c
            expr = mutate(add_a->a - add_b->a);
        } else if (add_a &&
                   add_b &&
                   equal(add_a->a, add_b->a)) {
            // (a + b) - (a + c) -> b - c
            expr = mutate(add_a->b - add_b->b);
        } else if (add_a &&
                   add_b &&
                   equal(add_a->a, add_b->b)) {
            // (a + b) - (c + a) -> b - c
            expr = mutate(add_a->b - add_b->a);
        } else if (add_a &&
                   add_b &&
                   equal(add_a->b, add_b->a)) {
            // (b + a) - (a + c) -> b - c
            expr = mutate(add_a->a - add_b->b);
        } else if (no_overflow(op->type) &&
                   min_b &&
                   add_b_a &&
                   no_overflow(op->type) &&
                   equal(a, add_b_a->a)) {
            // Quaternary expressions involving mins where a term
            // cancels. These are important for bounds inference
            // simplifications.
            // a - min(a + b, c) -> max(-b, a-c)
            expr = mutate(max(0 - add_b_a->b, a - min_b->b));
        } else if (no_overflow(op->type) &&
                   min_b &&
                   add_b_a &&
                   no_overflow(op->type) &&
                   equal(a, add_b_a->b)) {
            // a - min(b + a, c) -> max(-b, a-c)
            expr = mutate(max(0 - add_b_a->a, a - min_b->b));
        } else if (no_overflow(op->type) &&
                   min_b &&
                   add_b_b &&
                   equal(a, add_b_b->a)) {
            // a - min(c, a + b) -> max(-b, a-c)
            expr = mutate(max(0 - add_b_b->b, a - min_b->a));
        } else if (no_overflow(op->type) &&
                   min_b &&
                   add_b_b &&
                   equal(a, add_b_b->b)) {
            // a - min(c, b + a) -> max(-b, a-c)
            expr = mutate(max(0 - add_b_b->a, a - min_b->a));
        } else if (no_overflow(op->type) &&
                   min_a &&
                   add_a_a &&
                   equal(b, add_a_a->a)) {
            // min(a + b, c) - a -> min(b, c-a)
            expr = mutate(min(add_a_a->b, min_a->b - b));
        } else if (no_overflow(op->type) &&
                   min_a &&
                   add_a_a &&
                   equal(b, add_a_a->b)) {
            // min(b + a, c) - a -> min(b, c-a)
            expr = mutate(min(add_a_a->a, min_a->b - b));
        } else if (no_overflow(op->type) &&
                   min_a &&
                   add_a_b &&
                   equal(b, add_a_b->a)) {
            // min(c, a + b) - a -> min(b, c-a)
            expr = mutate(min(add_a_b->b, min_a->a - b));
        } else if (no_overflow(op->type) &&
                   min_a &&
                   add_a_b &&
                   equal(b, add_a_b->b)) {
            // min(c, b + a) - a -> min(b, c-a)
            expr = mutate(min(add_a_b->a, min_a->a - b));
        } else if (min_a &&
                   min_b &&
                   equal(min_a->a, min_b->b) &&
                   equal(min_a->b, min_b->a)) {
            // min(a, b) - min(b, a) -> 0
            expr = make_zero(op->type);
        } else if (max_a &&
                   max_b &&
                   equal(max_a->a, max_b->b) &&
                   equal(max_a->b, max_b->a)) {
            // max(a, b) - max(b, a) -> 0
            expr = make_zero(op->type);
        } else if (min_a &&
                   min_b &&
                   is_zero(simplify((min_a->a + min_b->b) - (min_a->b + min_b->a)))) {
            // min(a, b) - min(c, d) where a-b == c-d -> b - d
            expr = mutate(min_a->b - min_b->b);
        } else if (max_a &&
                   max_b &&
                   is_zero(simplify((max_a->a + max_b->b) - (max_a->b + max_b->a)))) {
            // max(a, b) - max(c, d) where a-b == c-d -> b - d
            expr = mutate(max_a->b - max_b->b);
        } else if (min_a &&
                   min_b &&
                   is_zero(simplify((min_a->a + min_b->a) - (min_a->b + min_b->b)))) {
            // min(a, b) - min(c, d) where a-b == d-c -> b - c
            expr = mutate(min_a->b - min_b->a);
        } else if (max_a &&
                   max_b &&
                   is_zero(simplify((max_a->a + max_b->a) - (max_a->b + max_b->b)))) {
            // max(a, b) - max(c, d) where a-b == d-c -> b - c
            expr = mutate(max_a->b - max_b->a);
        } else if (no_overflow(op->type) &&
                   (op->type.is_int() || op->type.is_uint()) &&
                   mul_a &&
                   div_a_a &&
                   is_positive_const(mul_a->b) &&
                   equal(mul_a->b, div_a_a->b) &&
                   equal(div_a_a->a, b)) {
            // (x/4)*4 - x -> -(x%4)
            expr = mutate(make_zero(a.type()) - (b % mul_a->b));
        } else if (no_overflow(op->type) &&
                   (op->type.is_int() || op->type.is_uint()) &&
                   mul_b &&
                   div_b_a &&
                   is_positive_const(mul_b->b) &&
                   equal(mul_b->b, div_b_a->b) &&
                   equal(div_b_a->a, a)) {
            // x - (x/4)*4 -> x%4
            expr = mutate(a % mul_b->b);
        } else if (div_a &&
                   div_b &&
                   is_positive_const(div_a->b) &&
                   equal(div_a->b, div_b->b) &&
                   op->type.is_int() &&
                   no_overflow(op->type) &&
                   add_a_a &&
                   add_b_a &&
                   equal(add_a_a->a, add_b_a->a) &&
                   (is_simple_const(add_a_a->b) ||
                    is_simple_const(add_b_a->b))) {
            // This pattern comes up in bounds inference on upsampling code:
            // (x + a)/c - (x + b)/c ->
            //    ((c + a - 1 - b) - (x + a)%c)/c (duplicates a)
            // or ((x + b)%c + (a - b))/c         (duplicates b)
            Expr x = add_a_a->a, a = add_a_a->b, b = add_b_a->b, c = div_a->b;
            if (is_simple_const(b)) {
                // Use the version that injects two copies of b
                expr = mutate((((x + (b % c)) % c) + (a - b))/c);
            } else {
                // Use the version that injects two copies of a
                expr = mutate((((c + a - 1) - b) - ((x + (a % c)) % c))/c);
            }
        } else if (div_a &&
                   div_b &&
                   is_positive_const(div_a->b) &&
                   equal(div_a->b, div_b->b) &&
                   op->type.is_int() &&
                   no_overflow(op->type) &&
                   add_b_a &&
                   equal(div_a->a, add_b_a->a)) {
            // Same as above, where a == 0
            Expr x = div_a->a, b = add_b_a->b, c = div_a->b;
            expr = mutate(((c - 1 - b) - (x % c))/c);
        } else if (div_a &&
                   div_b &&
                   is_positive_const(div_a->b) &&
                   equal(div_a->b, div_b->b) &&
                   op->type.is_int() &&
                   no_overflow(op->type) &&
                   add_a_a &&
                   equal(add_a_a->a, div_b->a)) {
            // Same as above, where b == 0
            Expr x = add_a_a->a, a = add_a_a->b, c = div_a->b;
            expr = mutate(((x % c) + a)/c);
        } else if (div_a &&
                   div_b &&
                   is_positive_const(div_a->b) &&
                   equal(div_a->b, div_b->b) &&
                   op->type.is_int() &&
                   no_overflow(op->type) &&
                   sub_b_a &&
                   equal(div_a->a, sub_b_a->a)) {
            // Same as above, where a == 0 and b is subtracted
            Expr x = div_a->a, b = sub_b_a->b, c = div_a->b;
            expr = mutate(((c - 1 + b) - (x % c))/c);
        } else if (div_a &&
                   div_b &&
                   is_positive_const(div_a->b) &&
                   equal(div_a->b, div_b->b) &&
                   op->type.is_int() &&
                   no_overflow(op->type) &&
                   sub_a_a &&
                   equal(sub_a_a->a, div_b->a)) {
            // Same as above, where b == 0, and a is subtracted
            Expr x = sub_a_a->a, a = sub_a_a->b, c = div_a->b;
            expr = mutate(((x % c) - a)/c);
        } else if (div_a &&
                   div_b &&
                   is_positive_const(div_a->b) &&
                   equal(div_a->b, div_b->b) &&
                   op->type.is_int() &&
                   no_overflow(op->type) &&
                   sub_a_a &&
                   add_b_a &&
                   equal(sub_a_a->a, add_b_a->a) &&
                   is_simple_const(add_b_a->b)) {
            // Same as above, where a is subtracted and b is a constant
            // (x - a)/c - (x + b)/c -> ((x + b)%c - a - b)/c
            Expr x = sub_a_a->a, a = sub_a_a->b, b = add_b_a->b, c = div_a->b;
            expr = mutate((((x + (b % c)) % c) - a - b)/c);
        } else if (div_a &&
                   div_b &&
                   is_positive_const(div_a->b) &&
                   equal(div_a->b, div_b->b) &&
                   op->type.is_int() &&
                   no_overflow(op->type) &&
                   add_a_a &&
                   sub_b_a &&
                   equal(add_a_a->a, sub_b_a->a) &&
                   is_simple_const(add_a_a->b)) {
            // Same as above, where b is subtracted and a is a constant
            // (x + a)/c - (x - b)/c -> (b - (x + a)%c + (a + c - 1))/c
            Expr x = add_a_a->a, a = add_a_a->b, b = sub_b_a->b, c = div_a->b;
            expr = mutate((b - (x + (a % c))%c + (a + c - 1))/c);
        } else if (a.same_as(op->a) && b.same_as(op->b)) {
            expr = op;
        } else {
            expr = Sub::make(a, b);
        }
    }

    void visit(const Mul *op) {
        Expr a = mutate(op->a);
        Expr b = mutate(op->b);

        if (is_simple_const(a)) std::swap(a, b);

        int64_t ia = 0, ib = 0;
        uint64_t ua = 0, ub = 0;
        double fa = 0.0f, fb = 0.0f;

        const Ramp *ramp_a = a.as<Ramp>();
        const Ramp *ramp_b = b.as<Ramp>();
        const Broadcast *broadcast_a = a.as<Broadcast>();
        const Broadcast *broadcast_b = b.as<Broadcast>();
        const Add *add_a = a.as<Add>();
        const Sub *sub_a = a.as<Sub>();
        const Mul *mul_a = a.as<Mul>();
        const Mul *mul_b = b.as<Mul>();

        if (is_zero(a)) {
            expr = a;
        } else if (is_zero(b)) {
            expr = b;
        } else if (is_one(a)) {
            expr = b;
        } else if (is_one(b)) {
            expr = a;
        } else if (const_int(a, &ia) && const_int(b, &ib)) {
            expr = IntImm::make(a.type(), ia * ib);
        } else if (const_uint(a, &ua) && const_uint(b, &ub)) {
            expr = UIntImm::make(a.type(), ua * ub);
        } else if (const_float(a, &fa) && const_float(b, &fb)) {
            expr = FloatImm::make(a.type(), fa * fb);
        } else if (broadcast_a && broadcast_b) {
            expr = Broadcast::make(mutate(broadcast_a->value * broadcast_b->value), broadcast_a->lanes);
        } else if (ramp_a && broadcast_b) {
            Expr m = broadcast_b->value;
            expr = mutate(Ramp::make(ramp_a->base * m, ramp_a->stride * m, ramp_a->lanes));
        } else if (broadcast_a && ramp_b) {
            Expr m = broadcast_a->value;
            expr = mutate(Ramp::make(m * ramp_b->base, m * ramp_b->stride, ramp_b->lanes));
        } else if (add_a &&
                   !(add_a->b.as<Ramp>() && ramp_b) &&
                   is_simple_const(add_a->b) &&
                   is_simple_const(b)) {
            expr = mutate(add_a->a * b + add_a->b * b);
        } else if (sub_a && is_negative_negatable_const(b)) {
            expr = mutate(Mul::make(Sub::make(sub_a->b, sub_a->a), -b));
        } else if (mul_a && is_simple_const(mul_a->b) && is_simple_const(b)) {
            expr = mutate(mul_a->a * (mul_a->b * b));
        } else if (mul_b && is_simple_const(mul_b->b)) {
            // Pull constants outside
            expr = mutate((a * mul_b->a) * mul_b->b);
        } else if (a.same_as(op->a) && b.same_as(op->b)) {
            expr = op;
        } else {
            expr = Mul::make(a, b);
        }
    }

    void visit(const Div *op) {
        Expr a = mutate(op->a);
        Expr b = mutate(op->b);

        int64_t ia = 0, ib = 0, ic = 0;
        uint64_t ua = 0, ub = 0;
        double fa = 0.0f, fb = 0.0f;

        const Mul *mul_a = a.as<Mul>();
        const Add *add_a = a.as<Add>();
        const Sub *sub_a = a.as<Sub>();
        const Div *div_a = a.as<Div>();
        const Div *div_a_a = nullptr;
        const Mul *mul_a_a = nullptr;
        const Mul *mul_a_b = nullptr;
        const Broadcast *broadcast_a = a.as<Broadcast>();
        const Ramp *ramp_a = a.as<Ramp>();
        const Broadcast *broadcast_b = b.as<Broadcast>();

        if (add_a) {
            div_a_a = add_a->a.as<Div>();
            mul_a_a = add_a->a.as<Mul>();
            mul_a_b = add_a->b.as<Mul>();
        } else if (sub_a) {
            mul_a_a = sub_a->a.as<Mul>();
            mul_a_b = sub_a->b.as<Mul>();
        }

        if (ramp_a) {
            mul_a_a = ramp_a->base.as<Mul>();
        }

        // Check for bounded numerators divided by constant
        // denominators.
        int64_t num_min, num_max;
        if (const_int(b, &ib) && ib &&
            const_int_bounds(a, &num_min, &num_max) &&
            div_imp(num_max, ib) == div_imp(num_min, ib)) {
            expr = make_const(op->type, div_imp(num_max, ib));
            return;
        }

        ModulusRemainder mod_rem(0, 1);
        if (ramp_a && no_overflow_scalar_int(ramp_a->base.type())) {
            // Do modulus remainder analysis on the base.
            mod_rem = modulus_remainder(ramp_a->base, alignment_info);
        }

        if (is_zero(a) && !is_zero(b)) {
            expr = a;
        } else if (is_one(b)) {
            expr = a;
        } else if (equal(a, b) &&
                   !is_zero(b)) {
            expr = make_one(op->type);
        } else if (const_int(a, &ia) &&
                   const_int(b, &ib) && ib) {
            expr = IntImm::make(op->type, div_imp(ia, ib));
        } else if (const_uint(a, &ua) &&
                   const_uint(b, &ub) && ub) {
            expr = UIntImm::make(op->type, ua / ub);
        } else if (const_float(a, &fa) &&
                   const_float(b, &fb) &&
                   fb != 0.0f) {
            expr = FloatImm::make(op->type, fa / fb);
        } else if (broadcast_a && broadcast_b) {
            expr = mutate(Broadcast::make(Div::make(broadcast_a->value, broadcast_b->value), broadcast_a->lanes));
        } else if (ramp_a &&
                   no_overflow_scalar_int(ramp_a->base.type()) &&
                   const_int(ramp_a->stride, &ia) &&
                   broadcast_b &&
                   const_int(broadcast_b->value, &ib) &&
                   ib &&
                   ia % ib == 0) {
            // ramp(x, 4, w) / broadcast(2, w) -> ramp(x / 2, 2, w)
            Type t = op->type.element_of();
            expr = mutate(Ramp::make(ramp_a->base / broadcast_b->value,
                                     IntImm::make(t, div_imp(ia, ib)),
                                     ramp_a->lanes));
        } else if (ramp_a &&
                   no_overflow_scalar_int(ramp_a->base.type()) &&
                   const_int(ramp_a->stride, &ia) &&
                   broadcast_b &&
                   const_int(broadcast_b->value, &ib) &&
                   ib != 0 &&
                   mod_rem.modulus % ib == 0 &&
                   div_imp((int64_t)mod_rem.remainder, ib) == div_imp(mod_rem.remainder + (ramp_a->lanes-1)*ia, ib)) {
            // ramp(k*z + x, y, w) / z = broadcast(k, w) if x/z == (x + (w-1)*y)/z
            expr = mutate(Broadcast::make(ramp_a->base / broadcast_b->value, ramp_a->lanes));
        } else if (no_overflow(op->type) &&
                   div_a &&
                   const_int(div_a->b, &ia) &&
                   ia >= 0 &&
                   const_int(b, &ib) &&
                   ib >= 0) {
            // (x / 3) / 4 -> x / 12
            expr = mutate(div_a->a / make_const(op->type, ia * ib));
        } else if (no_overflow(op->type) &&
                   div_a_a &&
                   add_a &&
                   const_int(div_a_a->b, &ia) &&
                   ia >= 0 &&
                   const_int(add_a->b, &ib) &&
                   const_int(b, &ic) &&
                   ic >= 0) {
            // (x / ia + ib) / ic -> (x + ia*ib) / (ia*ic)
            expr = mutate((div_a_a->a + make_const(op->type, ia*ib)) / make_const(op->type, ia*ic));
        } else if (no_overflow(op->type) &&
                   mul_a &&
                   const_int(mul_a->b, &ia) &&
                   const_int(b, &ib) &&
                   ia > 0 &&
                   ib > 0 &&
                   (ia % ib == 0 || ib % ia == 0)) {
            if (ia % ib == 0) {
                // (x * 4) / 2 -> x * 2
                expr = mutate(mul_a->a * make_const(op->type, div_imp(ia, ib)));
            } else {
                // (x * 2) / 4 -> x / 2
                expr = mutate(mul_a->a / make_const(op->type, div_imp(ib, ia)));
            }
        } else if (no_overflow(op->type) &&
                   add_a &&
                   mul_a_a &&
                   const_int(mul_a_a->b, &ia) &&
                   const_int(b, &ib) &&
                   ib > 0 &&
                   (ia % ib == 0)) {
            // Pull terms that are a multiple of the divisor out
            // (x*4 + y) / 2 -> x*2 + y/2
            Expr ratio = make_const(op->type, div_imp(ia, ib));
            expr = mutate((mul_a_a->a * ratio) + (add_a->b / b));
        } else if (no_overflow(op->type) &&
                   add_a &&
                   mul_a_b &&
                   const_int(mul_a_b->b, &ia) &&
                   const_int(b, &ib) &&
                   ib > 0 &&
                   (ia % ib == 0)) {
            // (y + x*4) / 2 -> y/2 + x*2
            Expr ratio = make_const(op->type, div_imp(ia, ib));
            expr = mutate((add_a->a / b) + (mul_a_b->a * ratio));
        } else if (no_overflow(op->type) &&
                   sub_a &&
                   mul_a_a &&
                   const_int(mul_a_a->b, &ia) &&
                   const_int(b, &ib) &&
                   ib > 0 &&
                   (ia % ib == 0)) {
            // Pull terms that are a multiple of the divisor out
            // (x*4 - y) / 2 -> x*2 - y/2
            Expr ratio = make_const(op->type, div_imp(ia, ib));
            expr = mutate((mul_a_a->a * ratio) - (sub_a->b / b));
        } else if (no_overflow(op->type) &&
                   sub_a &&
                   mul_a_b &&
                   const_int(mul_a_b->b, &ia) &&
                   const_int(b, &ib) &&
                   ib > 0 &&
                   (ia % ib == 0)) {
            // (y - x*4) / 2 -> y/2 - x*2
            Expr ratio = make_const(op->type, div_imp(ia, ib));
            expr = mutate((sub_a->a / b) - (mul_a_b->a * ratio));
        } else if (b.type().is_float() && is_simple_const(b)) {
            // Convert const float division to multiplication
            // x / 2 -> x * 0.5
            expr = mutate(a * (make_one(b.type()) / b));
        } else if (a.same_as(op->a) && b.same_as(op->b)) {
            expr = op;
        } else {
            expr = Div::make(a, b);
        }
    }

    void visit(const Mod *op) {
        Expr a = mutate(op->a);
        Expr b = mutate(op->b);

        int64_t ia = 0, ib = 0;
        uint64_t ua = 0, ub = 0;
        double fa = 0.0f, fb = 0.0f;
        const Broadcast *broadcast_a = a.as<Broadcast>();
        const Broadcast *broadcast_b = b.as<Broadcast>();
        const Mul *mul_a = a.as<Mul>();
        const Add *add_a = a.as<Add>();
        const Mul *mul_a_a = add_a ? add_a->a.as<Mul>() : nullptr;
        const Mul *mul_a_b = add_a ? add_a->b.as<Mul>() : nullptr;
        const Ramp *ramp_a = a.as<Ramp>();

        // If the RHS is a constant, do modulus remainder analysis on the LHS
        ModulusRemainder mod_rem(0, 1);

        if (const_int(b, &ib) &&
            ib &&
            no_overflow_scalar_int(op->type)) {

            // If the LHS is bounded, we can possibly bail out early
            int64_t a_min, a_max;
            if (const_int_bounds(a, &a_min, &a_max) &&
                a_max < ib && a_min >= 0) {
                expr = a;
                return;
            }

            mod_rem = modulus_remainder(a, alignment_info);
        }

        // If the RHS is a constant and the LHS is a ramp, do modulus
        // remainder analysis on the base.
        if (broadcast_b &&
            const_int(broadcast_b->value, &ib) &&
            ib &&
            ramp_a &&
            no_overflow_scalar_int(ramp_a->base.type())) {
            mod_rem = modulus_remainder(ramp_a->base, alignment_info);
        }

        if (is_zero(a) && !is_zero(b)) {
            expr = a;
        } else if (const_int(a, &ia) && const_int(b, &ib) && ib) {
            expr = IntImm::make(op->type, mod_imp(ia, ib));
        } else if (const_uint(a, &ua) && const_uint(b, &ub) && ub) {
            expr = UIntImm::make(op->type, ua % ub);
        } else if (const_float(a, &fa) && const_float(b, &fb)) {
            expr = FloatImm::make(op->type, mod_imp(fa, fb));
        } else if (broadcast_a && broadcast_b) {
            expr = mutate(Broadcast::make(Mod::make(broadcast_a->value, broadcast_b->value), broadcast_a->lanes));
        } else if (no_overflow(op->type) &&
                   mul_a &&
                   const_int(b, &ib) &&
                   ib &&
                   const_int(mul_a->b, &ia) &&
                   (ia % ib == 0)) {
            // (x * (b*a)) % b -> 0
            expr = make_zero(op->type);
        } else if (no_overflow(op->type) &&
                   add_a &&
                   mul_a_a &&
                   const_int(mul_a_a->b, &ia) &&
                   const_int(b, &ib) &&
                   ib &&
                   (ia % ib == 0)) {
            // (x * (b*a) + y) % b -> (y % b)
            expr = mutate(add_a->b % b);
        } else if (no_overflow(op->type) &&
                   add_a &&
                   const_int(add_a->b, &ia) &&
                   const_int(b, &ib) &&
                   ib &&
                   (ia % ib == 0)) {
            // (y + (b*a)) % b -> (y % b)
            expr = mutate(add_a->a % b);
        } else if (no_overflow(op->type) &&
                   add_a &&
                   mul_a_b &&
                   const_int(mul_a_b->b, &ia) &&
                   const_int(b, &ib) &&
                   ib &&
                   (ia % ib == 0)) {
            // (y + x * (b*a)) % b -> (y % b)
            expr = mutate(add_a->a % b);
        } else if (no_overflow_scalar_int(op->type) &&
                   const_int(b, &ib) &&
                   ib &&
                   mod_rem.modulus % ib == 0) {
            // ((a*b)*x + c) % a -> c % a
            expr = make_const(op->type, mod_imp((int64_t)mod_rem.remainder, ib));
        } else if (no_overflow(op->type) &&
                   ramp_a &&
                   const_int(ramp_a->stride, &ia) &&
                   broadcast_b &&
                   const_int(broadcast_b->value, &ib) &&
                   ib &&
                   ia % ib == 0) {
            // ramp(x, 4, w) % broadcast(2, w)
            expr = mutate(Broadcast::make(ramp_a->base % broadcast_b->value, ramp_a->lanes));
        } else if (ramp_a &&
                   no_overflow_scalar_int(ramp_a->base.type()) &&
                   const_int(ramp_a->stride, &ia) &&
                   broadcast_b &&
                   const_int(broadcast_b->value, &ib) &&
                   ib != 0 &&
                   mod_rem.modulus % ib == 0 &&
                   div_imp((int64_t)mod_rem.remainder, ib) == div_imp(mod_rem.remainder + (ramp_a->lanes-1)*ia, ib)) {
            // ramp(k*z + x, y, w) % z = ramp(x, y, w) if x/z == (x + (w-1)*y)/z
            Expr new_base = make_const(ramp_a->base.type(), mod_imp((int64_t)mod_rem.remainder, ib));
            expr = mutate(Ramp::make(new_base, ramp_a->stride, ramp_a->lanes));
        } else if (ramp_a &&
                   no_overflow_scalar_int(ramp_a->base.type()) &&
                   const_int(ramp_a->stride, &ia) &&
                   !is_const(ramp_a->base) &&
                   broadcast_b &&
                   const_int(broadcast_b->value, &ib) &&
                   ib != 0 &&
                   mod_rem.modulus % ib == 0) {
            // ramp(k*z + x, y, w) % z = ramp(x, y, w) % z
            Type t = ramp_a->base.type();
            Expr new_base = make_const(t, mod_imp((int64_t)mod_rem.remainder, ib));
            expr = mutate(Ramp::make(new_base, ramp_a->stride, ramp_a->lanes) % b);
        } else if (a.same_as(op->a) && b.same_as(op->b)) {
            expr = op;
        } else {
            expr = Mod::make(a, b);
        }
    }

    void visit(const Min *op) {
        Expr a = mutate(op->a);
        Expr b = mutate(op->b);

        // Move constants to the right to cut down on number of cases to check
        if (is_simple_const(a) && !is_simple_const(b)) {
            std::swap(a, b);
        }

        int64_t ia = 0, ib = 0, ic = 0;
        uint64_t ua = 0, ub = 0;
        double fa = 0.0f, fb = 0.0f;
        int64_t a_min, a_max, b_min, b_max;
        const Broadcast *broadcast_a = a.as<Broadcast>();
        const Broadcast *broadcast_b = b.as<Broadcast>();
        const Ramp *ramp_a = a.as<Ramp>();
        const Add *add_a = a.as<Add>();
        const Add *add_b = b.as<Add>();
        const Div *div_a = a.as<Div>();
        const Div *div_b = b.as<Div>();
        const Mul *mul_a = a.as<Mul>();
        const Mul *mul_b = b.as<Mul>();
        const Sub *sub_a = a.as<Sub>();
        const Sub *sub_b = b.as<Sub>();
        const Min *min_a = a.as<Min>();
        const Min *min_b = b.as<Min>();
        const Min *min_a_a = min_a ? min_a->a.as<Min>() : nullptr;
        const Min *min_a_a_a = min_a_a ? min_a_a->a.as<Min>() : nullptr;
        const Min *min_a_a_a_a = min_a_a_a ? min_a_a_a->a.as<Min>() : nullptr;
        const Max *max_a = a.as<Max>();
        const Max *max_b = b.as<Max>();
        const Call *call_a = a.as<Call>();
        const Call *call_b = b.as<Call>();

        min_a_a = max_a ? max_a->a.as<Min>() : min_a_a;

        // Detect if the lhs or rhs is a rounding-up operation
        int64_t a_round_up_factor = 0, b_round_up_factor = 0;
        Expr a_round_up = is_round_up(a, &a_round_up_factor);
        Expr b_round_up = is_round_up(b, &b_round_up_factor);

        if (equal(a, b)) {
            expr = a;
            return;
        } else if (const_int(a, &ia) &&
                   const_int(b, &ib)) {
            expr = IntImm::make(op->type, std::min(ia, ib));
            return;
        } else if (const_uint(a, &ua) &&
                   const_uint(b, &ub)) {
            expr = UIntImm::make(op->type, std::min(ua, ub));
            return;
        } else if (const_float(a, &fa) &&
                   const_float(b, &fb)) {
            expr = FloatImm::make(op->type, std::min(fa, fb));
            return;
        } else if (const_int(b, &ib) &&
                   b.type().is_max(ib)) {
            // Compute minimum of expression of type and maximum of type --> expression
            expr = a;
            return;
        } else if (const_int(b, &ib) &&
                   b.type().is_min(ib)) {
            // Compute minimum of expression of type and minimum of type --> min of type
            expr = b;
            return;
        } else if (const_uint(b, &ub) &&
                   b.type().is_max(ub)) {
            // Compute minimum of expression of type and maximum of type --> expression
            expr = a;
            return;
        } else if (op->type.is_uint() &&
                   is_zero(b)) {
            // Compute minimum of expression of type and minimum of type --> min of type
            expr = b;
            return;
        } else if (broadcast_a &&
                   broadcast_b) {
            expr = mutate(Broadcast::make(Min::make(broadcast_a->value, broadcast_b->value), broadcast_a->lanes));
            return;
        } else if (const_int_bounds(a, &a_min, &a_max) &&
                   const_int_bounds(b, &b_min, &b_max)) {
            if (a_min >= b_max) {
                expr = b;
                return;
            } else if (b_min >= a_max) {
                expr = a;
                return;
            }
        } else if (no_overflow(op->type) &&
                   ramp_a &&
                   broadcast_b &&
                   const_int(ramp_a->base, &ia) &&
                   const_int(ramp_a->stride, &ib) &&
                   const_int(broadcast_b->value, &ic)) {
            // min(ramp(a, b, n), broadcast(c, n))
            int ramp_start = ia;
            int ramp_end = ia + ib * (ramp_a->lanes - 1);
            if (ramp_start <= ic && ramp_end <= ic) {
                // ramp dominates
                expr = a;
                return;
            } if (ramp_start >= ic && ramp_end >= ic) {
                // broadcast dominates
                expr = b;
                return;
            }
        }

        if (no_overflow(op->type) &&
            add_a &&
            const_int(add_a->b, &ia) &&
            add_b &&
            const_int(add_b->b, &ib) &&
            equal(add_a->a, add_b->a)) {
            // min(x + 3, x - 2) -> x - 2
            if (ia > ib) {
                expr = b;
            } else {
                expr = a;
            }
        } else if (no_overflow(op->type) &&
                   add_a &&
                   const_int(add_a->b, &ia) &&
                   equal(add_a->a, b)) {
            // min(x + 5, x) -> x
            if (ia > 0) {
                expr = b;
            } else {
                expr = a;
            }
        } else if (no_overflow(op->type) &&
                   add_b &&
                   const_int(add_b->b, &ib) &&
                   equal(add_b->a, a)) {
            // min(x, x + 5) -> x
            if (ib > 0) {
                expr = a;
            } else {
                expr = b;
            }
        } else if (no_overflow(op->type) &&
                   sub_a &&
                   sub_b &&
                   equal(sub_a->b, sub_b->b) &&
                   const_int(sub_a->a, &ia) &&
                   const_int(sub_b->a, &ib)) {
            // min (100-x, 101-x) -> 100-x
            if (ia < ib) {
                expr = a;
            } else {
                expr = b;
            }
        } else if (a_round_up.defined() &&
                   equal(a_round_up, b)) {
            // min(((a + 3)/4)*4, a) -> a
            expr = b;
        } else if (a_round_up.defined() &&
                   max_b &&
                   equal(a_round_up, max_b->a) &&
                   is_const(max_b->b, a_round_up_factor)) {
            // min(((a + 3)/4)*4, max(a, 4)) -> max(a, 4)
            expr = b;
        } else if (b_round_up.defined() &&
                   equal(b_round_up, a)) {
            // min(a, ((a + 3)/4)*4) -> a
            expr = a;
        } else if (b_round_up.defined() &&
                   max_a &&
                   equal(b_round_up, max_a->a) &&
                   is_const(max_a->b, b_round_up_factor)) {
            // min(max(a, 4), ((a + 3)/4)*4) -> max(a, 4)
            expr = a;
        } else if (max_a &&
                   equal(max_a->b, b)) {
            // min(max(x, y), y) -> y
            expr = b;
        } else if (min_a &&
                   (equal(min_a->b, b) || equal(min_a->a, b))) {
            // min(min(x, y), y) -> min(x, y)
            expr = a;
        } else if (min_b &&
                   (equal(min_b->b, a) || equal(min_b->a, a))) {
            // min(y, min(x, y)) -> min(x, y)
            expr = b;
        } else if (min_a &&
                   min_a_a &&
                   equal(min_a_a->b, b)) {
            // min(min(min(x, y), z), y) -> min(min(x, y), z)
            expr = a;
        } else if (min_a &&
                   min_a_a_a &&
                   equal(min_a_a_a->b, b)) {
            // min(min(min(min(x, y), z), w), y) -> min(min(min(x, y), z), w)
            expr = a;
        } else if (min_a &&
                   min_a_a_a_a &&
                   equal(min_a_a_a_a->b, b)) {
            // min(min(min(min(min(x, y), z), w), l), y) -> min(min(min(min(x, y), z), w), l)
            expr = a;
        } else if (max_a &&
                   max_b &&
                   equal(max_a->a, max_b->a)) {
            // Distributive law for min/max
            // min(max(x, y), max(x, z)) -> max(min(y, z), x)
            expr = mutate(Max::make(Min::make(max_a->b, max_b->b), max_a->a));
        } else if (max_a &&
                   max_b &&
                   equal(max_a->a, max_b->b)) {
            // min(max(x, y), max(z, x)) -> max(min(y, z), x)
            expr = mutate(Max::make(Min::make(max_a->b, max_b->a), max_a->a));
        } else if (max_a &&
                   max_b &&
                   equal(max_a->b, max_b->a)) {
            // min(max(y, x), max(x, z)) -> max(min(y, z), x)
            expr = mutate(Max::make(Min::make(max_a->a, max_b->b), max_a->b));
        } else if (max_a &&
                   max_b &&
                   equal(max_a->b, max_b->b)) {
            // min(max(y, x), max(z, x)) -> max(min(y, z), x)
            expr = mutate(Max::make(Min::make(max_a->a, max_b->a), max_a->b));
        } else if (min_a &&
                   min_b &&
                   equal(min_a->a, min_b->a)) {
            // min(min(x, y), min(x, z)) -> min(min(y, z), x)
            expr = mutate(Min::make(Min::make(min_a->b, min_b->b), min_a->a));
        } else if (min_a &&
                   min_b &&
                   equal(min_a->a, min_b->b)) {
            // min(min(x, y), min(z, x)) -> min(min(y, z), x)
            expr = mutate(Min::make(Min::make(min_a->b, min_b->a), min_a->a));
        } else if (min_a &&
                   min_b &&
                   equal(min_a->b, min_b->a)) {
            // min(min(y, x), min(x, z)) -> min(min(y, z), x)
            expr = mutate(Min::make(Min::make(min_a->a, min_b->b), min_a->b));
        } else if (min_a &&
                   min_b &&
                   equal(min_a->b, min_b->b)) {
            // min(min(y, x), min(z, x)) -> min(min(y, z), x)
            expr = mutate(Min::make(Min::make(min_a->a, min_b->a), min_a->b));
        } else if (no_overflow(op->type) &&
                   add_a &&
                   add_b &&
                   equal(add_a->b, add_b->b)) {
            // Distributive law for addition
            // min(a + b, c + b) -> min(a, c) + b
            expr = mutate(min(add_a->a, add_b->a)) + add_a->b;
        } else if (no_overflow(op->type) &&
                   add_a &&
                   add_b &&
                   equal(add_a->a, add_b->a)) {
            // min(b + a, b + c) -> min(a, c) + b
            expr = mutate(min(add_a->b, add_b->b)) + add_a->a;
        } else if (no_overflow(op->type) &&
                   add_a &&
                   add_b &&
                   equal(add_a->a, add_b->b)) {
            // min(b + a, c + b) -> min(a, c) + b
            expr = mutate(min(add_a->b, add_b->a)) + add_a->a;
        } else if (no_overflow(op->type) &&
                   add_a &&
                   add_b &&
                   equal(add_a->b, add_b->a)) {
            // min(a + b, b + c) -> min(a, c) + b
            expr = mutate(min(add_a->a, add_b->b)) + add_a->b;
        } else if (min_a &&
                   is_simple_const(min_a->b)) {
            if (is_simple_const(b)) {
                // min(min(x, 4), 5) -> min(x, 4)
                expr = Min::make(min_a->a, mutate(Min::make(b, min_a->b)));
            } else {
                // min(min(x, 4), y) -> min(min(x, y), 4)
                expr = mutate(Min::make(Min::make(min_a->a, b), min_a->b));
            }
        } else if (no_overflow(op->type) &&
                   div_a &&
                   div_b &&
                   const_int(div_a->b, &ia) &&
                   ia &&
                   const_int(div_b->b, &ib) &&
                   (ia == ib)) {
            // min(a / 4, b / 4) -> min(a, b) / 4
            Expr factor = make_const(op->type, ia);
            if (ia > 0) {
                expr = mutate(min(div_a->a, div_b->a) / factor);
            } else {
                expr = mutate(max(div_a->a, div_b->a) / factor);
            }
        } else if (no_overflow(op->type) &&
                   mul_a &&
                   mul_b &&
                   const_int(mul_a->b, &ia) &&
                   const_int(mul_b->b, &ib) &&
                   (ia == ib)) {
            Expr factor = make_const(op->type, ia);
            if (ia > 0) {
                expr = mutate(min(mul_a->a, mul_b->a) * factor);
            } else {
                expr = mutate(max(mul_a->a, mul_b->a) * factor);
            }
        } else if (no_overflow(op->type) &&
                   mul_a &&
                   const_int(mul_a->b, &ia) &&
                   const_int(b, &ib) &&
                   ia &&
                   (ib % ia == 0)) {
            // min(x*8, 24) -> min(x, 3)*8
            Expr ratio  = make_const(op->type, ib / ia);
            Expr factor = make_const(op->type, ia);
            if (ia > 0) {
                expr = mutate(min(mul_a->a, ratio) * factor);
            } else {
                expr = mutate(max(mul_a->a, ratio) * factor);
            }
        } else if (call_a &&
                   call_a->is_intrinsic(Call::likely) &&
                   equal(call_a->args[0], b)) {
            // min(likely(b), b) -> likely(b)
            expr = a;
        } else if (call_b &&
                   call_b->is_intrinsic(Call::likely) &&
                   equal(call_b->args[0], a)) {
            // min(a, likely(a)) -> likely(a)
            expr = b;
        } else if (no_overflow(op->type) &&
                   sub_a &&
                   is_const(sub_a->a) &&
                   is_const(b)) {
            // min(8 - x, 3) -> 8 - max(x, 5)
            expr = mutate(sub_a->a - max(sub_a->b, sub_a->a - b));
        } else if (a.same_as(op->a) && b.same_as(op->b)) {
            expr = op;
        } else {
            expr = Min::make(a, b);
        }
    }

    void visit(const Max *op) {
        Expr a = mutate(op->a), b = mutate(op->b);

        // Move constants to the right to cut down on number of cases to check
        if (is_simple_const(a) && !is_simple_const(b)) {
            std::swap(a, b);
        }


        int64_t ia = 0, ib = 0, ic = 0;
        uint64_t ua = 0, ub = 0;
        double fa = 0.0f, fb = 0.0f;
        int64_t a_min, a_max, b_min, b_max;
        const Broadcast *broadcast_a = a.as<Broadcast>();
        const Broadcast *broadcast_b = b.as<Broadcast>();
        const Ramp *ramp_a = a.as<Ramp>();
        const Add *add_a = a.as<Add>();
        const Add *add_b = b.as<Add>();
        const Div *div_a = a.as<Div>();
        const Div *div_b = b.as<Div>();
        const Mul *mul_a = a.as<Mul>();
        const Mul *mul_b = b.as<Mul>();
        const Sub *sub_a = a.as<Sub>();
        const Sub *sub_b = b.as<Sub>();
        const Max *max_a = a.as<Max>();
        const Max *max_b = b.as<Max>();
        const Max *max_a_a = max_a ? max_a->a.as<Max>() : nullptr;
        const Max *max_a_a_a = max_a_a ? max_a_a->a.as<Max>() : nullptr;
        const Max *max_a_a_a_a = max_a_a_a ? max_a_a_a->a.as<Max>() : nullptr;
        const Min *min_a = a.as<Min>();
        const Min *min_b = b.as<Min>();
        const Call *call_a = a.as<Call>();
        const Call *call_b = b.as<Call>();

        if (equal(a, b)) {
            expr = a;
            return;
        } else if (const_int(a, &ia) &&
                   const_int(b, &ib)) {
            expr = IntImm::make(op->type, std::max(ia, ib));
            return;
        } else if (const_uint(a, &ua) &&
                   const_uint(b, &ub)) {
            expr = UIntImm::make(op->type, std::max(ua, ub));
            return;
        } else if (const_float(a, &fa) &&
                   const_float(b, &fb)) {
            expr = FloatImm::make(op->type, std::max(fa, fb));
            return;
        } else if (const_int(b, &ib) &&
                   b.type().is_min(ib)) {
            // Compute maximum of expression of type and minimum of type --> expression
            expr = a;
            return;
        } else if (const_int(b, &ib) &&
                   b.type().is_max(ib)) {
            // Compute maximum of expression of type and maximum of type --> max of type
            expr = b;
            return;
        } else if (op->type.is_uint() &&
                   is_zero(b)) {
            // Compute maximum of expression of type and minimum of type --> expression
            expr = a;
            return;
        } else if (const_uint(b, &ub) &&
                   b.type().is_max(ub)) {
            // Compute maximum of expression of type and maximum of type --> max of type
            expr = b;
            return;
        } else if (broadcast_a && broadcast_b) {
            expr = mutate(Broadcast::make(Max::make(broadcast_a->value, broadcast_b->value), broadcast_a->lanes));
            return;
        } else if (const_int_bounds(a, &a_min, &a_max) &&
                   const_int_bounds(b, &b_min, &b_max)) {
            if (a_min >= b_max) {
                expr = a;
                return;
            } else if (b_min >= a_max) {
                expr = b;
                return;
            }
        } else if (no_overflow(op->type) &&
                   ramp_a &&
                   broadcast_b &&
                   const_int(ramp_a->base, &ia) &&
                   const_int(ramp_a->stride, &ib) &&
                   const_int(broadcast_b->value, &ic)) {
            // max(ramp(a, b, n), broadcast(c, n))
            int ramp_start = ia;
            int ramp_end = ia + ib * (ramp_a->lanes - 1);
            if (ramp_start >= ic && ramp_end >= ic) {
                // ramp dominates
                expr = a;
                return;
            }
            if (ramp_start <= ic && ramp_end <= ic) {
                // broadcast dominates
                expr = b;
                return;
            }
        }

        if (no_overflow(op->type) &&
            add_a &&
            const_int(add_a->b, &ia) &&
            add_b &&
            const_int(add_b->b, &ib) &&
            equal(add_a->a, add_b->a)) {
            // max(x + 3, x - 2) -> x - 2
            if (ia > ib) {
                expr = a;
            } else {
                expr = b;
            }
        } else if (no_overflow(op->type) &&
                   add_a &&
                   const_int(add_a->b, &ia) &&
                   equal(add_a->a, b)) {
            // max(x + 5, x)
            if (ia > 0) {
                expr = a;
            } else {
                expr = b;
            }
        } else if (no_overflow(op->type) &&
                   add_b &&
                   const_int(add_b->b, &ib) &&
                   equal(add_b->a, a)) {
            // max(x, x + 5)
            if (ib > 0) {
                expr = b;
            } else {
                expr = a;
            }
        } else if (no_overflow(op->type) &&
                   sub_a &&
                   sub_b &&
                   equal(sub_a->b, sub_b->b) &&
                   const_int(sub_a->a, &ia) &&
                   const_int(sub_b->a, &ib)) {
            // max (100-x, 101-x) -> 101-x
            if (ia > ib) {
                expr = a;
            } else {
                expr = b;
            }
        } else if (min_a &&
                   equal(min_a->b, b)) {
            // max(min(x, y), y) -> y
            expr = b;
        } else if (max_a &&
                   (equal(max_a->b, b) || equal(max_a->a, b))) {
            // max(max(x, y), y) -> max(x, y)
            expr = a;
        } else if (max_b &&
                   (equal(max_b->b, a) || equal(max_b->a, a))) {
            // max(y, max(x, y)) -> max(x, y)
            expr = b;
        } else if (max_a_a &&
                   equal(max_a_a->b, b)) {
            // max(max(max(x, y), z), y) -> max(max(x, y), z)
            expr = a;
        } else if (max_a_a_a &&
                   equal(max_a_a_a->b, b)) {
            // max(max(max(max(x, y), z), w), y) -> max(max(max(x, y), z), w)
            expr = a;
        } else if (max_a_a_a_a &&
                   equal(max_a_a_a_a->b, b)) {
            // max(max(max(max(max(x, y), z), w), l), y) -> max(max(max(max(x, y), z), w), l)
            expr = a;
        } else if (max_a &&
                   max_b &&
                   equal(max_a->a, max_b->a)) {
            // Distributive law for min/max
            // max(max(x, y), max(x, z)) -> max(max(y, z), x)
            expr = mutate(Max::make(Max::make(max_a->b, max_b->b), max_a->a));
        } else if (max_a &&
                   max_b &&
                   equal(max_a->a, max_b->b)) {
            // max(max(x, y), max(z, x)) -> max(max(y, z), x)
            expr = mutate(Max::make(Max::make(max_a->b, max_b->a), max_a->a));
        } else if (max_a &&
                   max_b &&
                   equal(max_a->b, max_b->a)) {
            // max(max(y, x), max(x, z)) -> max(max(y, z), x)
            expr = mutate(Max::make(Max::make(max_a->a, max_b->b), max_a->b));
        } else if (max_a &&
                   max_b &&
                   equal(max_a->b, max_b->b)) {
            // max(max(y, x), max(z, x)) -> max(max(y, z), x)
            expr = mutate(Max::make(Max::make(max_a->a, max_b->a), max_a->b));
        } else if (min_a &&
                   min_b &&
                   equal(min_a->a, min_b->a)) {
            // max(min(x, y), min(x, z)) -> min(max(y, z), x)
            expr = mutate(Min::make(Max::make(min_a->b, min_b->b), min_a->a));
        } else if (min_a &&
                   min_b &&
                   equal(min_a->a, min_b->b)) {
            // max(min(x, y), min(z, x)) -> min(max(y, z), x)
            expr = mutate(Min::make(Max::make(min_a->b, min_b->a), min_a->a));
        } else if (min_a &&
                   min_b &&
                   equal(min_a->b, min_b->a)) {
            // max(min(y, x), min(x, z)) -> min(max(y, z), x)
            expr = mutate(Min::make(Max::make(min_a->a, min_b->b), min_a->b));
        } else if (min_a &&
                   min_b &&
                   equal(min_a->b, min_b->b)) {
            // max(min(y, x), min(z, x)) -> min(max(y, z), x)
            expr = mutate(Min::make(Max::make(min_a->a, min_b->a), min_a->b));
        } else if (no_overflow(op->type) &&
                   add_a &&
                   add_b &&
                   equal(add_a->b, add_b->b)) {
            // Distributive law for addition
            // max(a + b, c + b) -> max(a, c) + b
            expr = mutate(max(add_a->a, add_b->a)) + add_a->b;
        } else if (no_overflow(op->type) &&
                   add_a &&
                   add_b &&
                   equal(add_a->a, add_b->a)) {
            // max(b + a, b + c) -> max(a, c) + b
            expr = mutate(max(add_a->b, add_b->b)) + add_a->a;
        } else if (no_overflow(op->type) &&
                   add_a &&
                   add_b &&
                   equal(add_a->a, add_b->b)) {
            // max(b + a, c + b) -> max(a, c) + b
            expr = mutate(max(add_a->b, add_b->a)) + add_a->a;
        } else if (no_overflow(op->type) &&
                   add_a &&
                   add_b &&
                   equal(add_a->b, add_b->a)) {
            // max(a + b, b + c) -> max(a, c) + b
            expr = mutate(max(add_a->a, add_b->b)) + add_a->b;
        } else if (max_a && is_simple_const(max_a->b)) {
            if (is_simple_const(b)) {
                // max(max(x, 4), 5) -> max(x, 4)
                expr = Max::make(max_a->a, mutate(Max::make(b, max_a->b)));
            } else {
                // max(max(x, 4), y) -> max(max(x, y), 4)
                expr = mutate(Max::make(Max::make(max_a->a, b), max_a->b));
            }
        } else if (no_overflow(op->type) &&
                   div_a &&
                   div_b &&
                   const_int(div_a->b, &ia) &&
                   ia &&
                   const_int(div_b->b, &ib) &&
                   (ia == ib)) {
            // max(a / 4, b / 4) -> max(a, b) / 4
            Expr factor = make_const(op->type, ia);
            if (ia > 0) {
                expr = mutate(max(div_a->a, div_b->a) / factor);
            } else {
                expr = mutate(min(div_a->a, div_b->a) / factor);
            }
        } else if (no_overflow(op->type) &&
                   mul_a &&
                   mul_b &&
                   const_int(mul_a->b, &ia) &&
                   const_int(mul_b->b, &ib) &&
                   (ia == ib)) {
            Expr factor = make_const(op->type, ia);
            if (ia > 0) {
                expr = mutate(max(mul_a->a, mul_b->a) * factor);
            } else {
                expr = mutate(min(mul_a->a, mul_b->a) * factor);
            }
        } else if (no_overflow(op->type) &&
                   mul_a &&
                   const_int(mul_a->b, &ia) &&
                   const_int(b, &ib) &&
                   ia &&
                   (ib % ia == 0)) {
            // max(x*8, 24) -> max(x, 3)*8
            Expr ratio = make_const(op->type, ib / ia);
            Expr factor = make_const(op->type, ia);
            if (ia > 0) {
                expr = mutate(max(mul_a->a, ratio) * factor);
            } else {
                expr = mutate(min(mul_a->a, ratio) * factor);
            }
        } else if (call_a &&
                   call_a->is_intrinsic(Call::likely) &&
                   equal(call_a->args[0], b)) {
            // max(likely(b), b) -> likely(b)
            expr = a;
        } else if (call_b &&
                   call_b->is_intrinsic(Call::likely) &&
                   equal(call_b->args[0], a)) {
            // max(a, likely(a)) -> likely(a)
            expr = b;
        } else if (no_overflow(op->type) &&
                   sub_a &&
                   is_const(sub_a->a) &&
                   is_const(b)) {
            // max(8 - x, 3) -> 8 - min(x, 5)
            expr = mutate(sub_a->a - min(sub_a->b, sub_a->a - b));
        } else if (a.same_as(op->a) && b.same_as(op->b)) {
            expr = op;
        } else {
            expr = Max::make(a, b);
        }
    }

    void visit(const EQ *op) {
        Expr delta = mutate(op->a - op->b);

        const Broadcast *broadcast = delta.as<Broadcast>();
        const Add *add = delta.as<Add>();
        const Sub *sub = delta.as<Sub>();
        const Mul *mul = delta.as<Mul>();
        const Select *sel = delta.as<Select>();

        Expr zero = make_zero(delta.type());

        if (is_zero(delta)) {
            expr = const_true(op->type.lanes());
            return;
        } else if (is_const(delta)) {
            bool t = true;
            bool f = true;
            for (int i = 0; i < delta.type().lanes(); i++) {
                Expr deltai = extract_lane(delta, i);
                if (is_zero(deltai)) {
                    f = false;
                } else {
                    t = false;
                }
            }
            if (t) {
                expr = const_true(op->type.lanes());
                return;
            } else if (f) {
                expr = const_false(op->type.lanes());
                return;
            }
        } else if (no_overflow_scalar_int(delta.type())) {
            // Attempt to disprove using modulus remainder analysis
            ModulusRemainder mod_rem = modulus_remainder(delta, alignment_info);
            if (mod_rem.remainder) {
                expr = const_false();
                return;
            }

            // Attempt to disprove using bounds analysis
            int64_t delta_min, delta_max;
            if (const_int_bounds(delta, &delta_min, &delta_max) &&
                (delta_min > 0 || delta_max < 0)) {
                expr = const_false();
                return;
            }
        }

        if (broadcast) {
            // Push broadcasts outwards
            expr = Broadcast::make(mutate(broadcast->value ==
                                          make_zero(broadcast->value.type())),
                                   broadcast->lanes);
        } else if (add && is_const(add->b)) {
            // x + const = 0 -> x = -const
            expr = (add->a == mutate(make_zero(delta.type()) - add->b));
        } else if (sub) {
            if (is_const(sub->a)) {
                // const - x == 0 -> x == const
                expr = sub->b == sub->a;
            } else if (sub->a.same_as(op->a) && sub->b.same_as(op->b)) {
                expr = op;
            } else {
                // x - y == 0 -> x == y
                expr = (sub->a == sub->b);
            }
        } else if (mul &&
                   no_overflow(mul->type)) {
            // Restrict to int32 and greater, because, e.g. 64 * 4 == 0 as a uint8.
            expr = mutate(mul->a == zero || mul->b == zero);
        } else if (sel && is_zero(sel->true_value)) {
            // select(c, 0, f) == 0 -> c || (f == 0)
            expr = mutate(sel->condition || (sel->false_value == zero));
        } else if (sel && is_const(sel->true_value)) {
            // select(c, 4, f) == 0 -> !c && (f == 0)
            expr = mutate((!sel->condition) && (sel->false_value == zero));
        } else if (sel && is_zero(sel->false_value)) {
            // select(c, t, 0) == 0 -> !c || (t == 0)
            expr = mutate((!sel->condition) || (sel->true_value == zero));
        } else if (sel && is_const(sel->false_value)) {
            // select(c, t, 4) == 0 -> c && (t == 0)
            expr = mutate((sel->condition) && (sel->true_value == zero));
        } else {
            expr = (delta == make_zero(delta.type()));
        }
    }

    void visit(const NE *op) {
        expr = mutate(Not::make(op->a == op->b));
    }

    void visit(const LT *op) {
        Expr a = mutate(op->a), b = mutate(op->b);

        int64_t a_min, a_max, b_min, b_max;
        if (const_int_bounds(a, &a_min, &a_max) &&
            const_int_bounds(b, &b_min, &b_max)) {
            if (a_max < b_min) {
                expr = const_true();
                return;
            }
            if (a_min >= b_max) {
                expr = const_false();
                return;
            }
        }

        Expr delta = mutate(a - b);

        const Ramp *ramp_a = a.as<Ramp>();
        const Ramp *ramp_b = b.as<Ramp>();
        const Ramp *delta_ramp = delta.as<Ramp>();
        const Broadcast *broadcast_a = a.as<Broadcast>();
        const Broadcast *broadcast_b = b.as<Broadcast>();
        const Add *add_a = a.as<Add>();
        const Add *add_b = b.as<Add>();
        const Sub *sub_a = a.as<Sub>();
        const Sub *sub_b = b.as<Sub>();
        const Mul *mul_a = a.as<Mul>();
        const Mul *mul_b = b.as<Mul>();
        const Div *div_a = a.as<Div>();
        const Div *div_b = b.as<Div>();
        const Min *min_a = a.as<Min>();
        const Min *min_b = b.as<Min>();
        const Max *max_a = a.as<Max>();
        const Max *max_b = b.as<Max>();
        const Div *div_a_a = mul_a ? mul_a->a.as<Div>() : nullptr;
        const Add *add_a_a_a = div_a_a ? div_a_a->a.as<Add>() : nullptr;

        int64_t ia = 0, ib = 0, ic = 0;
        uint64_t ua = 0, ub = 0;

        ModulusRemainder mod_rem(0, 1);
        if (delta_ramp &&
            no_overflow_scalar_int(delta_ramp->base.type())) {
            // Do modulus remainder analysis on the base.
            mod_rem = modulus_remainder(delta_ramp->base, alignment_info);
        }

        // Note that the computation of delta could be incorrect if
        // ia and/or ib are large unsigned integer constants, especially when
        // int is 32 bits on the machine.
        // Explicit comparison is preferred.
        if (const_int(a, &ia) &&
            const_int(b, &ib)) {
            expr = make_bool(ia < ib, op->type.lanes());
        } else if (const_uint(a, &ua) &&
                   const_uint(b, &ub)) {
            expr = make_bool(ua < ub, op->type.lanes());
        } else if (const_int(a, &ia) &&
                   a.type().is_max(ia)) {
            // Comparing maximum of type < expression of type.  This can never be true.
            expr = const_false(op->type.lanes());
        } else if (const_int(b, &ib) &&
                   b.type().is_min(ib)) {
            // Comparing expression of type < minimum of type.  This can never be true.
            expr = const_false(op->type.lanes());
        } else if (is_zero(delta) ||
                   (no_overflow(delta.type()) &&
                    is_positive_const(delta))) {
            expr = const_false(op->type.lanes());
        } else if (no_overflow(delta.type()) &&
                   is_negative_const(delta)) {
            expr = const_true(op->type.lanes());
        } else if (broadcast_a &&
                   broadcast_b) {
            // Push broadcasts outwards
            expr = mutate(Broadcast::make(broadcast_a->value < broadcast_b->value, broadcast_a->lanes));
        } else if (no_overflow(delta.type())) {
            if (ramp_a &&
                ramp_b &&
                equal(ramp_a->stride, ramp_b->stride)) {
                // Ramps with matching stride
                Expr bases_lt = (ramp_a->base < ramp_b->base);
                expr = mutate(Broadcast::make(bases_lt, ramp_a->lanes));
            } else if (add_a &&
                       add_b &&
                       equal(add_a->a, add_b->a)) {
                // Subtract a term from both sides
                expr = mutate(add_a->b < add_b->b);
            } else if (add_a &&
                       add_b &&
                       equal(add_a->a, add_b->b)) {
                expr = mutate(add_a->b < add_b->a);
            } else if (add_a &&
                       add_b &&
                       equal(add_a->b, add_b->a)) {
                expr = mutate(add_a->a < add_b->b);
            } else if (add_a &&
                       add_b &&
                       equal(add_a->b, add_b->b)) {
                expr = mutate(add_a->a < add_b->a);
            } else if (sub_a &&
                       sub_b &&
                       equal(sub_a->a, sub_b->a)) {
                // Add a term to both sides and negate.
                expr = mutate(sub_b->b < sub_a->b);
            } else if (sub_a &&
                       sub_b &&
                       equal(sub_a->b, sub_b->b)) {
                expr = mutate(sub_a->a < sub_b->a);
            } else if (add_a) {
                // Rearrange so that all adds and subs are on the rhs to cut down on further cases
                expr = mutate(add_a->a < (b - add_a->b));
            } else if (sub_a) {
                expr = mutate(sub_a->a < (b + sub_a->b));
            } else if (add_b &&
                       equal(add_b->a, a)) {
                // Subtract a term from both sides
                expr = mutate(make_zero(add_b->b.type()) < add_b->b);
            } else if (add_b &&
                       equal(add_b->b, a)) {
                expr = mutate(make_zero(add_b->a.type()) < add_b->a);
            } else if (add_b &&
                       is_simple_const(a) &&
                       is_simple_const(add_b->b)) {
                // a < x + b -> (a - b) < x
                expr = mutate((a - add_b->b) < add_b->a);
            } else if (sub_b &&
                       equal(sub_b->a, a)) {
                // Subtract a term from both sides
                expr = mutate(sub_b->b < make_zero(sub_b->b.type()));
            } else if (sub_b &&
                       is_const(a) &&
                       is_const(sub_b->a)) {
                // (c1 < c2 - x) -> (x < c2 - c1)
                expr = mutate(sub_b->b < (sub_b->a - a));
            } else if (mul_a &&
                       mul_b &&
                       is_positive_const(mul_a->b) &&
                       is_positive_const(mul_b->b) &&
                       equal(mul_a->b, mul_b->b)) {
                // Divide both sides by a constant
                expr = mutate(mul_a->a < mul_b->a);
            } else if (mul_a &&
                       is_positive_const(mul_a->b) &&
                       is_const(b)) {
                if (mul_a->type.is_int()) {
                    // (a * c1 < c2) <=> (a < (c2 - 1) / c1 + 1)
                    expr = mutate(mul_a->a < (((b - 1) / mul_a->b) + 1));
                } else {
                    // (a * c1 < c2) <=> (a < c2 / c1)
                    expr = mutate(mul_a->a < (b / mul_a->b));
                }
            } else if (mul_b &&
                       is_positive_const(mul_b->b) &&
                       is_const(a)) {
                // (c1 < b * c2) <=> ((c1 / c2) < b)
                expr = mutate((a / mul_b->b) < mul_b->a);
            } else if (a.type().is_int() &&
                       div_a &&
                       is_positive_const(div_a->b) &&
                       is_const(b)) {
                // a / c1 < c2 <=> a < c1*c2
                expr = mutate(div_a->a < (div_a->b * b));
            } else if (a.type().is_int() &&
                       div_b &&
                       is_positive_const(div_b->b) &&
                       is_const(a)) {
                // c1 < b / c2 <=> (c1+1)*c2-1 < b
                Expr one = make_one(a.type());
                expr = mutate((a + one)*div_b->b - one < div_b->a);
            } else if (min_a) {
                // (min(a, b) < c) <=> (a < c || b < c)
                // See if that would simplify usefully:
                Expr lt_a = mutate(min_a->a < b);
                Expr lt_b = mutate(min_a->b < b);
                if (is_const(lt_a) || is_const(lt_b)) {
                    expr = mutate(lt_a || lt_b);
                } else if (a.same_as(op->a) && b.same_as(op->b)) {
                    expr = op;
                } else {
                    expr = LT::make(a, b);
                }
            } else if (max_a) {
                // (max(a, b) < c) <=> (a < c && b < c)
                Expr lt_a = mutate(max_a->a < b);
                Expr lt_b = mutate(max_a->b < b);
                if (is_const(lt_a) || is_const(lt_b)) {
                    expr = mutate(lt_a && lt_b);
                } else if (a.same_as(op->a) && b.same_as(op->b)) {
                    expr = op;
                } else {
                    expr = LT::make(a, b);
                }
            } else if (min_b) {
                // (a < min(b, c)) <=> (a < b && a < c)
                Expr lt_a = mutate(a < min_b->a);
                Expr lt_b = mutate(a < min_b->b);
                if (is_const(lt_a) || is_const(lt_b)) {
                    expr = mutate(lt_a && lt_b);
                } else if (a.same_as(op->a) && b.same_as(op->b)) {
                    expr = op;
                } else {
                    expr = LT::make(a, b);
                }
            } else if (max_b) {
                // (a < max(b, c)) <=> (a < b || a < c)
                Expr lt_a = mutate(a < max_b->a);
                Expr lt_b = mutate(a < max_b->b);
                if (is_const(lt_a) || is_const(lt_b)) {
                    expr = mutate(lt_a || lt_b);
                } else if (a.same_as(op->a) && b.same_as(op->b)) {
                    expr = op;
                } else {
                    expr = LT::make(a, b);
                }
            } else if (mul_a &&
                       div_a_a &&
                       const_int(div_a_a->b, &ia) &&
                       const_int(mul_a->b, &ib) &&
                       ia > 0 &&
                       ia == ib &&
                       equal(div_a_a->a, b)) {
                // subtract (x/c1)*c1 from both sides
                // (x/c1)*c1 < x -> 0 < x % c1
                expr = mutate(0 < b % make_const(a.type(), ia));
            } else if (mul_a &&
                       div_a_a &&
                       add_b &&
                       const_int(div_a_a->b, &ia) &&
                       const_int(mul_a->b, &ib) &&
                       ia > 0 &&
                       ia == ib &&
                       equal(div_a_a->a, add_b->a)) {
                // subtract (x/c1)*c1 from both sides
                // (x/c1)*c1 < x + y -> 0 < x % c1 + y
                expr = mutate(0 < add_b->a % div_a_a->b + add_b->b);
            } else if (mul_a &&
                       div_a_a &&
                       sub_b &&
                       const_int(div_a_a->b, &ia) &&
                       const_int(mul_a->b, &ib) &&
                       ia > 0 &&
                       ia == ib &&
                       equal(div_a_a->a, sub_b->a)) {
                // subtract (x/c1)*c1 from both sides
                // (x/c1)*c1 < x - y -> y < x % c1
                expr = mutate(sub_b->b < sub_b->a % div_a_a->b);
            } else if (mul_a &&
                       div_a_a &&
                       add_a_a_a &&
                       const_int(div_a_a->b, &ia) &&
                       const_int(mul_a->b, &ib) &&
                       const_int(add_a_a_a->b, &ic) &&
                       ia > 0 &&
                       ia == ib &&
                       equal(add_a_a_a->a, b)) {
                // subtract ((x+c2)/c1)*c1 from both sides
                // ((x+c2)/c1)*c1 < x -> c2 < (x+c2) % c1
                expr = mutate(add_a_a_a->b < div_a_a->a % div_a_a->b);
            } else if (mul_a &&
                       div_a_a &&
                       add_b &&
                       add_a_a_a &&
                       const_int(div_a_a->b, &ia) &&
                       const_int(mul_a->b, &ib) &&
                       const_int(add_a_a_a->b, &ic) &&
                       ia > 0 &&
                       ia == ib &&
                       equal(add_a_a_a->a, add_b->a)) {
                // subtract ((x+c2)/c1)*c1 from both sides
                // ((x+c2)/c1)*c1 < x + y -> c2 < (x+c2) % c1 + y
                expr = mutate(add_a_a_a->b < div_a_a->a % div_a_a->b + add_b->b);
            } else if (mul_a &&
                       div_a_a &&
                       add_a_a_a &&
                       sub_b &&
                       const_int(div_a_a->b, &ia) &&
                       const_int(mul_a->b, &ib) &&
                       const_int(add_a_a_a->b, &ic) &&
                       ia > 0 &&
                       ia == ib &&
                       equal(add_a_a_a->a, sub_b->a)) {
                // subtract ((x+c2)/c1)*c1 from both sides
                // ((x+c2)/c1)*c1 < x - y -> y < (x+c2) % c1 + (-c2)
                expr = mutate(sub_b->b < div_a_a->a % div_a_a->b + make_const(a.type(), -ic));
            } else if (delta_ramp &&
                       is_positive_const(delta_ramp->stride) &&
                       is_one(mutate(delta_ramp->base + delta_ramp->stride*(delta_ramp->lanes - 1) < 0))) {
                expr = const_true(delta_ramp->lanes);
            } else if (delta_ramp &&
                       is_positive_const(delta_ramp->stride) &&
                       is_one(mutate(delta_ramp->base >= 0))) {
                expr = const_false(delta_ramp->lanes);
            } else if (delta_ramp &&
                       is_negative_const(delta_ramp->stride) &&
                       is_one(mutate(delta_ramp->base < 0))) {
                expr = const_true(delta_ramp->lanes);
            } else if (delta_ramp &&
                       is_negative_const(delta_ramp->stride) &&
                       is_one(mutate(delta_ramp->base + delta_ramp->stride*(delta_ramp->lanes - 1) >= 0))) {
                expr = const_false(delta_ramp->lanes);
            } else if (delta_ramp && mod_rem.modulus > 0 &&
                       const_int(delta_ramp->stride, &ia) &&
                       0 <= ia * (delta_ramp->lanes - 1) + mod_rem.remainder &&
                       ia * (delta_ramp->lanes - 1) + mod_rem.remainder < mod_rem.modulus) {
                // ramp(x, a, b) < 0 -> broadcast(x < 0, b)
                expr = Broadcast::make(mutate(LT::make(delta_ramp->base / mod_rem.modulus, 0)), delta_ramp->lanes);
            } else if (a.same_as(op->a) && b.same_as(op->b)) {
                expr = op;
            } else {
                expr = LT::make(a, b);
            }
        } else if (a.same_as(op->a) && b.same_as(op->b)) {
            expr = op;
        } else {
            expr = LT::make(a, b);
        }
    }

    void visit(const LE *op) {
        expr = mutate(!(op->b < op->a));
    }

    void visit(const GT *op) {
        expr = mutate(op->b < op->a);
    }

    void visit(const GE *op) {
        expr = mutate(!(op->a < op->b));
    }

    void visit(const And *op) {
        Expr a = mutate(op->a);
        Expr b = mutate(op->b);

        const Broadcast *broadcast_a = a.as<Broadcast>();
        const Broadcast *broadcast_b = b.as<Broadcast>();
        const LE *le_a = a.as<LE>();
        const LE *le_b = b.as<LE>();
        const LT *lt_a = a.as<LT>();
        const LT *lt_b = b.as<LT>();
        const EQ *eq_a = a.as<EQ>();
        const EQ *eq_b = b.as<EQ>();
        const NE *neq_a = a.as<NE>();
        const NE *neq_b = b.as<NE>();
        const Not *not_a = a.as<Not>();
        const Not *not_b = b.as<Not>();

        if (is_one(a)) {
            expr = b;
        } else if (is_one(b)) {
            expr = a;
        } else if (is_zero(a)) {
            expr = a;
        } else if (is_zero(b)) {
            expr = b;
        } else if (equal(a, b)) {
            // a && a -> a
            expr = a;
        } else if (le_a &&
                   le_b &&
                   equal(le_a->a, le_b->a)) {
            // (x <= foo && x <= bar) -> x <= min(foo, bar)
            expr = mutate(le_a->a <= min(le_a->b, le_b->b));
        } else if (le_a &&
                   le_b &&
                   equal(le_a->b, le_b->b)) {
            // (foo <= x && bar <= x) -> max(foo, bar) <= x
            expr = mutate(max(le_a->a, le_b->a) <= le_a->b);
        } else if (lt_a &&
                   lt_b &&
                   equal(lt_a->a, lt_b->a)) {
            // (x < foo && x < bar) -> x < min(foo, bar)
            expr = mutate(lt_a->a < min(lt_a->b, lt_b->b));
        } else if (lt_a &&
                   lt_b &&
                   equal(lt_a->b, lt_b->b)) {
            // (foo < x && bar < x) -> max(foo, bar) < x
            expr = mutate(max(lt_a->a, lt_b->a) < lt_a->b);
        } else if (eq_a &&
                   neq_b &&
                   ((equal(eq_a->a, neq_b->a) && equal(eq_a->b, neq_b->b)) ||
                    (equal(eq_a->a, neq_b->b) && equal(eq_a->b, neq_b->a)))) {
            // a == b && a != b
            expr = const_false(op->type.lanes());
        } else if (eq_b &&
                   neq_a &&
                   ((equal(eq_b->a, neq_a->a) && equal(eq_b->b, neq_a->b)) ||
                    (equal(eq_b->a, neq_a->b) && equal(eq_b->b, neq_a->a)))) {
            // a != b && a == b
            expr = const_false(op->type.lanes());
        } else if ((not_a && equal(not_a->a, b)) ||
                   (not_b && equal(not_b->a, a))) {
            // a && !a
            expr = const_false(op->type.lanes());
        } else if (le_a &&
                   lt_b &&
                   equal(le_a->a, lt_b->b) &&
                   equal(le_a->b, lt_b->a)) {
            // a <= b && b < a
            expr = const_false(op->type.lanes());
        } else if (lt_a &&
                   le_b &&
                   equal(lt_a->a, le_b->b) &&
                   equal(lt_a->b, le_b->a)) {
            // a < b && b <= a
            expr = const_false(op->type.lanes());
        } else if (broadcast_a &&
                   broadcast_b &&
                   broadcast_a->lanes == broadcast_b->lanes) {
            // x8(a) && x8(b) -> x8(a && b)
            expr = Broadcast::make(mutate(And::make(broadcast_a->value, broadcast_b->value)), broadcast_a->lanes);
        } else if (a.same_as(op->a) &&
                   b.same_as(op->b)) {
            expr = op;
        } else {
            expr = And::make(a, b);
        }
    }

    void visit(const Or *op) {
        Expr a = mutate(op->a), b = mutate(op->b);

        const Broadcast *broadcast_a = a.as<Broadcast>();
        const Broadcast *broadcast_b = b.as<Broadcast>();
        const EQ *eq_a = a.as<EQ>();
        const EQ *eq_b = b.as<EQ>();
        const NE *neq_a = a.as<NE>();
        const NE *neq_b = b.as<NE>();
        const Not *not_a = a.as<Not>();
        const Not *not_b = b.as<Not>();
        const LE *le_a = a.as<LE>();
        const LE *le_b = b.as<LE>();
        const LT *lt_a = a.as<LT>();
        const LT *lt_b = b.as<LT>();


        if (is_one(a)) {
            expr = a;
        } else if (is_one(b)) {
            expr = b;
        } else if (is_zero(a)) {
            expr = b;
        } else if (is_zero(b)) {
            expr = a;
        } else if (equal(a, b)) {
            expr = a;
        } else if (eq_a &&
                   neq_b &&
                   ((equal(eq_a->a, neq_b->a) && equal(eq_a->b, neq_b->b)) ||
                    (equal(eq_a->a, neq_b->b) && equal(eq_a->b, neq_b->a)))) {
            // a == b || a != b
            expr = const_true(op->type.lanes());
        } else if (neq_a &&
                   eq_b &&
                   ((equal(eq_b->a, neq_a->a) && equal(eq_b->b, neq_a->b)) ||
                    (equal(eq_b->a, neq_a->b) && equal(eq_b->b, neq_a->a)))) {
            // a != b || a == b
            expr = const_true(op->type.lanes());
        } else if ((not_a && equal(not_a->a, b)) ||
                   (not_b && equal(not_b->a, a))) {
            // a || !a
            expr = const_true(op->type.lanes());
        } else if (le_a &&
                   lt_b &&
                   equal(le_a->a, lt_b->b) &&
                   equal(le_a->b, lt_b->a)) {
            // a <= b || b < a
            expr = const_true(op->type.lanes());
        } else if (lt_a &&
                   le_b &&
                   equal(lt_a->a, le_b->b) &&
                   equal(lt_a->b, le_b->a)) {
            // a < b || b <= a
            expr = const_true(op->type.lanes());
        } else if (broadcast_a &&
                   broadcast_b &&
                   broadcast_a->lanes == broadcast_b->lanes) {
            // x8(a) || x8(b) -> x8(a || b)
            expr = Broadcast::make(mutate(Or::make(broadcast_a->value, broadcast_b->value)), broadcast_a->lanes);
        } else if (a.same_as(op->a) && b.same_as(op->b)) {
            expr = op;
        } else {
            expr = Or::make(a, b);
        }
    }

    void visit(const Not *op) {
        Expr a = mutate(op->a);

        if (is_one(a)) {
            expr = make_zero(a.type());
        } else if (is_zero(a)) {
            expr = make_one(a.type());
        } else if (const Not *n = a.as<Not>()) {
            // Double negatives cancel
            expr = n->a;
        } else if (const LE *n = a.as<LE>()) {
            expr = LT::make(n->b, n->a);
        } else if (const GE *n = a.as<GE>()) {
            expr = LT::make(n->a, n->b);
        } else if (const LT *n = a.as<LT>()) {
            expr = LE::make(n->b, n->a);
        } else if (const GT *n = a.as<GT>()) {
            expr = LE::make(n->a, n->b);
        } else if (const NE *n = a.as<NE>()) {
            expr = EQ::make(n->a, n->b);
        } else if (const EQ *n = a.as<EQ>()) {
            expr = NE::make(n->a, n->b);
        } else if (const Broadcast *n = a.as<Broadcast>()) {
            expr = mutate(Broadcast::make(!n->value, n->lanes));
        } else if (a.same_as(op->a)) {
            expr = op;
        } else {
            expr = Not::make(a);
        }
    }

    void visit(const Select *op) {
        Expr condition = mutate(op->condition);
        Expr true_value = mutate(op->true_value);
        Expr false_value = mutate(op->false_value);

        const Call *ct = true_value.as<Call>();
        const Call *cf = false_value.as<Call>();

        if (is_zero(condition)) {
            expr = false_value;
        } else if (is_one(condition)) {
            expr = true_value;
        } else if (equal(true_value, false_value)) {
            expr = true_value;
        } else if (true_value.type().is_bool() &&
                   is_one(true_value) &&
                   is_zero(false_value)) {
            if (true_value.type().is_vector() && condition.type().is_scalar()) {
                expr = Broadcast::make(condition, true_value.type().lanes());
            } else {
                expr = condition;
            }
        } else if (true_value.type().is_bool() &&
                   is_zero(true_value) &&
                   is_one(false_value)) {
            if (true_value.type().is_vector() && condition.type().is_scalar()) {
                expr = Broadcast::make(mutate(!condition), true_value.type().lanes());
            } else {
                expr = mutate(!condition);
            }
        } else if (const Broadcast *b = condition.as<Broadcast>()) {
            // Select of broadcast -> scalar select
            expr = mutate(Select::make(b->value, true_value, false_value));
        } else if (const NE *ne = condition.as<NE>()) {
            // Normalize select(a != b, c, d) to select(a == b, d, c)
            expr = mutate(Select::make(ne->a == ne->b, false_value, true_value));
        } else if (const LE *le = condition.as<LE>()) {
            // Normalize select(a <= b, c, d) to select(b < a, d, c)
            expr = mutate(Select::make(le->b < le->a, false_value, true_value));
        } else if (ct && ct->is_intrinsic(Call::likely) &&
                   equal(ct->args[0], false_value)) {
            // select(cond, likely(a), a) -> likely(a)
            expr = true_value;
        } else if (cf &&
                   cf->is_intrinsic(Call::likely) &&
                   equal(cf->args[0], true_value)) {
            // select(cond, a, likely(a)) -> likely(a)
            expr = false_value;
        } else if (condition.same_as(op->condition) &&
                   true_value.same_as(op->true_value) &&
                   false_value.same_as(op->false_value)) {
            expr = op;
        } else {
            expr = Select::make(condition, true_value, false_value);
        }
    }

    void visit(const Ramp *op) {
        Expr base = mutate(op->base);
        Expr stride = mutate(op->stride);

        if (is_zero(stride)) {
            expr = Broadcast::make(base, op->lanes);
        } else if (base.same_as(op->base) &&
                   stride.same_as(op->stride)) {
            expr = op;
        } else {
            expr = Ramp::make(base, stride, op->lanes);
        }
    }

    void visit(const IfThenElse *op) {
        Expr condition = mutate(op->condition);

        // If (true) ...
        if (is_one(condition)) {
            stmt = mutate(op->then_case);
            return;
        }

        // If (false) ...
        if (is_zero(condition)) {
            stmt = mutate(op->else_case);
            if (!stmt.defined()) {
                // Emit a noop
                stmt = Evaluate::make(0);
            }
            return;
        }

        Stmt then_case = mutate(op->then_case);
        Stmt else_case = mutate(op->else_case);

        // If both sides are no-ops, bail out.
        if (is_no_op(then_case) && is_no_op(else_case)) {
            stmt = then_case;
            return;
        }

        // Remember the statements before substitution.
        Stmt then_nosubs = then_case;
        Stmt else_nosubs = else_case;

        // Mine the condition for useful constraints to apply (eg var == value && bool_param).
        vector<Expr> stack;
        stack.push_back(condition);
        bool and_chain = false, or_chain = false;
        while (!stack.empty()) {
            Expr next = stack.back();
            stack.pop_back();

            if (!or_chain) {
                then_case = substitute(next, const_true(), then_case);
            }
            if (!and_chain) {
                else_case = substitute(next, const_false(), else_case);
            }

            if (const And *a = next.as<And>()) {
                if (!or_chain) {
                    stack.push_back(a->b);
                    stack.push_back(a->a);
                    and_chain = true;
                }
            } else if (const Or *o = next.as<Or>()) {
                if (!and_chain) {
                    stack.push_back(o->b);
                    stack.push_back(o->a);
                    or_chain = true;
                }
            } else {
                const EQ *eq = next.as<EQ>();
                const NE *ne = next.as<NE>();
                const Variable *var = eq ? eq->a.as<Variable>() : next.as<Variable>();

                if (eq && var) {
                    if (!or_chain) {
                        then_case = substitute(var->name, eq->b, then_case);
                    }
                    if (!and_chain && eq->b.type().is_bool()) {
                        else_case = substitute(var->name, !eq->b, then_case);
                    }
                } else if (var) {
                    if (!or_chain) {
                        then_case = substitute(var->name, const_true(), then_case);
                    }
                    if (!and_chain) {
                        else_case = substitute(var->name, const_false(), else_case);
                    }
                } else if (eq && is_const(eq->b) && !or_chain) {
                    // some_expr = const
                    then_case = substitute(eq->a, eq->b, then_case);
                } else if (ne && is_const(ne->b) && !and_chain) {
                    // some_expr != const
                    else_case = substitute(ne->a, ne->b, else_case);
                }
            }
        }

        // If substitutions have been made, simplify again.
        if (!then_case.same_as(then_nosubs)) {
            then_case = mutate(then_case);
        }
        if (!else_case.same_as(else_nosubs)) {
            else_case = mutate(else_case);
        }

        if (condition.same_as(op->condition) &&
            then_case.same_as(op->then_case) &&
            else_case.same_as(op->else_case)) {
            stmt = op;
        } else {
            stmt = IfThenElse::make(condition, then_case, else_case);
        }
    }

    void visit(const Load *op) {
        // Load of a broadcast should be broadcast of the load
        Expr index = mutate(op->index);
        if (const Broadcast *b = index.as<Broadcast>()) {
            Expr load = Load::make(op->type.element_of(), op->name, b->value, op->image, op->param);
            expr = Broadcast::make(load, b->lanes);
        } else if (index.same_as(op->index)) {
            expr = op;
        } else {
            expr = Load::make(op->type, op->name, index, op->image, op->param);
        }
    }

    void visit(const Call *op) {
        // Calls implicitly depend on mins and strides of the buffer referenced
        if (op->call_type == Call::Image || op->call_type == Call::Halide) {
            for (size_t i = 0; i < op->args.size(); i++) {
                {
                    ostringstream oss;
                    oss << op->name << ".stride." << i;
                    string stride = oss.str();
                    if (var_info.contains(stride)) {
                        var_info.ref(stride).old_uses++;
                    }
                }
                {
                    ostringstream oss;
                    oss << op->name << ".min." << i;
                    string min = oss.str();
                    if (var_info.contains(min)) {
                        var_info.ref(min).old_uses++;
                    }
                }
            }
        }

        if (op->is_intrinsic(Call::shift_left) ||
            op->is_intrinsic(Call::shift_right)) {
            Expr a = mutate(op->args[0]), b = mutate(op->args[1]);

            int64_t ib = 0;
            if (const_int(b, &ib) || const_uint(b, (uint64_t *)(&ib))) {
                Type t = op->type;

                bool shift_left = op->is_intrinsic(Call::shift_left);
                if (t.is_int() && ib < 0) {
                    shift_left = !shift_left;
                    ib = -ib;
                }

                if (ib >= 0 && ib < std::min(t.bits(), 64) - 1) {
                    ib = 1LL << ib;
                    b = make_const(t, ib);

                    if (shift_left) {
                        expr = mutate(Mul::make(a, b));
                    } else {
                        expr = mutate(Div::make(a, b));
                    }
                    return;
                } else {
                    user_warning << "Cannot replace bit shift with arithmetic "
                                 << "operator (integer overflow).\n";
                }
            }

            if (a.same_as(op->args[0]) && b.same_as(op->args[1])) {
                expr = op;
            } else if (op->is_intrinsic(Call::shift_left)) {
                expr = a << b;
            } else {
                expr = a >> b;
            }
        } else if (op->is_intrinsic(Call::bitwise_and)) {
            Expr a = mutate(op->args[0]), b = mutate(op->args[1]);
            int64_t ib = 0;
            uint64_t ub = 0;
            int bits;

            if (const_int(b, &ib) &&
                !b.type().is_max(ib) &&
                is_const_power_of_two_integer(make_const(a.type(), ib + 1), &bits)) {
                expr = Mod::make(a, make_const(a.type(), ib + 1));
            } else if (const_uint(b, &ub)) {
                if (b.type().is_max(ub)) {
                    expr = a;
                } else if (is_const_power_of_two_integer(make_const(a.type(), ub + 1), &bits)) {
                    expr = Mod::make(a, make_const(a.type(), ib + 1));
                }
            } else if (a.same_as(op->args[0]) && b.same_as(op->args[1])) {
                expr = op;
            } else {
                expr = a & b;
            }
        } else if (op->is_intrinsic(Call::abs)) {
            // Constant evaluate abs(x).
            Expr a = mutate(op->args[0]);
            Type ta = a.type();
            int64_t ia = 0;
            double fa = 0;
            if (ta.is_int() && const_int(a, &ia)) {
                if (ia < 0 && !(Int(64).is_min(ia))) {
                    ia = -ia;
                }
                expr = make_const(op->type, ia);
            } else if (ta.is_uint()) {
                // abs(uint) is a no-op.
                expr = a;
            } else if (const_float(a, &fa)) {
                if (fa < 0) {
                    fa = -fa;
                }
                expr = make_const(a.type(), fa);
            } else if (a.same_as(op->args[0])) {
                expr = op;
            } else {
                expr = abs(a);
            }
        } else if (op->call_type == Call::PureExtern &&
                   op->name == "is_nan_f32") {
            Expr arg = mutate(op->args[0]);
            double f = 0.0;
            if (const_float(arg, &f)) {
                expr = std::isnan(f);
            } else if (arg.same_as(op->args[0])) {
                expr = op;
            } else {
                expr = Call::make(op->type, op->name, {arg}, op->call_type);
            }
        } else if (op->is_intrinsic(Call::interleave_vectors)) {
            // Mutate the args
            vector<Expr> new_args;
            bool changed = false;
            for (Expr arg : op->args) {
                Expr new_arg = mutate(arg);
                if (!arg.same_as(new_arg)) {
                    changed = true;
                }
                new_args.push_back(new_arg);
            }
            int terms = (int)new_args.size();

            // Try to collapse an interleave of ramps into a single ramp.
            const Ramp *r = new_args[0].as<Ramp>();
            if (r) {
                bool can_collapse = true;
                for (size_t i = 1; i < new_args.size(); i++) {
                    // If we collapse these terms into a single ramp,
                    // the new stride is going to be the old stride
                    // divided by the number of terms, so the
                    // difference between two adjacent terms in the
                    // interleave needs to be a broadcast of the new
                    // stride.
                    Expr diff = mutate(new_args[i] - new_args[i-1]);
                    const Broadcast *b = diff.as<Broadcast>();
                    if (b) {
                        Expr check = mutate(b->value * terms - r->stride);
                        can_collapse &= is_zero(check);
                    } else {
                        can_collapse = false;
                    }
                }
                if (can_collapse) {
                    expr = Ramp::make(r->base, mutate(r->stride / terms), r->lanes * terms);
                    return;
                }
            }

            // Try to collapse an interleave of strided loads of ramps
            // from the same buffer into a single load of a ramp.
            if (const Load *first_load = new_args[0].as<Load>()) {
                vector<Expr> load_indices;
                for (Expr e : new_args) {
                    const Load *load = e.as<Load>();
                    if (load && load->name == first_load->name) {
                        load_indices.push_back(load->index);
                    }
                }

                if ((int)load_indices.size() == terms) {
                    Type t = load_indices[0].type().with_lanes(load_indices[0].type().lanes() * terms);
                    Expr interleaved_index = Call::make(t, Call::interleave_vectors, load_indices, Call::PureIntrinsic);
                    interleaved_index = mutate(interleaved_index);
                    if (interleaved_index.as<Ramp>()) {
                        t = first_load->type;
                        t = t.with_lanes(t.lanes() * terms);
                        expr = Load::make(t, first_load->name, interleaved_index, first_load->image, first_load->param);
                        return;
                    }
                }
            }

            if (!changed) {
                expr = op;
            } else {
                expr = Call::make(op->type, op->name, new_args, op->call_type);
            }
        } else if (op->is_intrinsic(Call::stringify)) {
            // Eagerly concat constant arguments to a stringify.
            bool changed = false;
            vector<Expr> new_args;
            const StringImm *last = nullptr;
            for (size_t i = 0; i < op->args.size(); i++) {
                Expr arg = mutate(op->args[i]);
                if (!arg.same_as(op->args[i])) {
                    changed = true;
                }
                const StringImm *string_imm = arg.as<StringImm>();
                const IntImm    *int_imm    = arg.as<IntImm>();
                const FloatImm  *float_imm  = arg.as<FloatImm>();
                // We use snprintf here rather than stringstreams,
                // because the runtime's float printing is guaranteed
                // to match snprintf.
                char buf[64]; // Large enough to hold the biggest float literal.
                if (last && string_imm) {
                    new_args.back() = last->value + string_imm->value;
                    changed = true;
                } else if (int_imm) {
                    snprintf(buf, sizeof(buf), "%lld", (long long)int_imm->value);
                    if (last) {
                        new_args.back() = last->value + buf;
                    } else {
                        new_args.push_back(string(buf));
                    }
                    changed = true;
                } else if (last && float_imm) {
                    snprintf(buf, sizeof(buf), "%f", float_imm->value);
                    if (last) {
                        new_args.back() = last->value + buf;
                    } else {
                        new_args.push_back(string(buf));
                    }
                    changed = true;
                } else {
                    new_args.push_back(arg);
                }
                last = new_args.back().as<StringImm>();
            }

            if (new_args.size() == 1 && new_args[0].as<StringImm>()) {
                // stringify of a string constant is just the string constant
                expr = new_args[0];
            } else if (changed) {
                expr = Call::make(op->type, op->name, new_args, op->call_type);
            } else {
                expr = op;
            }
        } else if (op->call_type == Call::PureExtern &&
                   op->name == "log_f32") {
            Expr arg = mutate(op->args[0]);
            if (const double *f = as_const_float(arg)) {
                expr = FloatImm::make(arg.type(), std::log(*f));
            } else if (!arg.same_as(op->args[0])) {
                expr = Call::make(op->type, op->name, {arg}, op->call_type);
            } else {
                expr = op;
            }
        } else if (op->call_type == Call::PureExtern &&
                   op->name == "exp_f32") {
            Expr arg = mutate(op->args[0]);
            if (const double *f = as_const_float(arg)) {
                expr = FloatImm::make(arg.type(), std::exp(*f));
            } else if (!arg.same_as(op->args[0])) {
                expr = Call::make(op->type, op->name, {arg}, op->call_type);
            } else {
                expr = op;
            }
        } else if (op->call_type == Call::PureExtern &&
                   (op->name == "floor_f32" || op->name == "ceil_f32" ||
                    op->name == "round_f32" || op->name == "trunc_f32")) {
            internal_assert(op->args.size() == 1);
            Expr arg = mutate(op->args[0]);
            const Call *call = arg.as<Call>();
            if (const double *f = as_const_float(arg)) {
                if (op->name == "floor_f32") {
                    expr = FloatImm::make(arg.type(), std::floor(*f));
                } else if (op->name == "ceil_f32") {
                    expr = FloatImm::make(arg.type(), std::ceil(*f));
                } else if (op->name == "round_f32") {
                    expr = FloatImm::make(arg.type(), std::nearbyint(*f));
                } else if (op->name == "trunc_f32") {
                    expr = FloatImm::make(arg.type(), (*f < 0 ? std::ceil(*f) : std::floor(*f)));
                }
            } else if (call && call->call_type == Call::PureExtern &&
                       (call->name == "floor_f32" || call->name == "ceil_f32" ||
                        call->name == "round_f32" || call->name == "trunc_f32")) {
                // For any combination of these integer-valued functions, we can
                // discard the outer function. For example, floor(ceil(x)) == ceil(x).
                expr = call;
            } else if (!arg.same_as(op->args[0])) {
                expr = Call::make(op->type, op->name, {arg}, op->call_type);
            } else {
                expr = op;
            }
        } else {
            IRMutator::visit(op);
        }
    }

    template<typename T, typename Body>
    Body simplify_let(const T *op) {
        internal_assert(!var_info.contains(op->name))
            << "Simplify only works on code where every name is unique. Repeated name: " << op->name << "\n";

        // If the value is trivial, make a note of it in the scope so
        // we can subs it in later
        Expr value = mutate(op->value);
        Body body = op->body;

        // Iteratively peel off certain operations from the let value and push them inside.
        Expr new_value = value;
        string new_name = op->name + ".s";
        Expr new_var = Variable::make(new_value.type(), new_name);
        Expr replacement = new_var;

        debug(4) << "simplify let " << op->name << " = " << value << " in ... " << op->name << " ...\n";

        while (1) {
            const Variable *var = new_value.as<Variable>();
            const Add *add = new_value.as<Add>();
            const Sub *sub = new_value.as<Sub>();
            const Mul *mul = new_value.as<Mul>();
            const Div *div = new_value.as<Div>();
            const Mod *mod = new_value.as<Mod>();
            const Ramp *ramp = new_value.as<Ramp>();
            const Cast *cast = new_value.as<Cast>();
            const Broadcast *broadcast = new_value.as<Broadcast>();

            const Variable *var_b = nullptr;
            if (add) {
                var_b = add->b.as<Variable>();
            } else if (sub) {
                var_b = sub->b.as<Variable>();
            } else if (mul) {
                var_b = mul->b.as<Variable>();
            }

            if (is_const(new_value)) {
                replacement = substitute(new_name, new_value, replacement);
                new_value = Expr();
                break;
            } else if (var) {
                replacement = substitute(new_name, var, replacement);
                new_value = Expr();
                break;
            } else if (add && (is_const(add->b) || var_b)) {
                replacement = substitute(new_name, Add::make(new_var, add->b), replacement);
                new_value = add->a;
            } else if (mul && (is_const(mul->b) || var_b)) {
                replacement = substitute(new_name, Mul::make(new_var, mul->b), replacement);
                new_value = mul->a;
            } else if (div && is_const(div->b)) {
                replacement = substitute(new_name, Div::make(new_var, div->b), replacement);
                new_value = div->a;
            } else if (sub && (is_const(sub->b) || var_b)) {
                replacement = substitute(new_name, Sub::make(new_var, sub->b), replacement);
                new_value = sub->a;
            } else if (mod && is_const(mod->b)) {
                replacement = substitute(new_name, Mod::make(new_var, mod->b), replacement);
                new_value = mod->a;
            } else if (ramp && is_const(ramp->stride)) {
                new_var = Variable::make(new_value.type().element_of(), new_name);
                replacement = substitute(new_name, Ramp::make(new_var, ramp->stride, ramp->lanes), replacement);
                new_value = ramp->base;
            } else if (broadcast) {
                new_var = Variable::make(new_value.type().element_of(), new_name);
                replacement = substitute(new_name, Broadcast::make(new_var, broadcast->lanes), replacement);
                new_value = broadcast->value;
            } else if (cast && cast->type.bits() > cast->value.type().bits()) {
                // Widening casts get pushed inwards, narrowing casts
                // stay outside. This keeps the temporaries small, and
                // helps with peephole optimizations in codegen that
                // skip the widening entirely.
                new_var = Variable::make(cast->value.type(), new_name);
                replacement = substitute(new_name, Cast::make(cast->type, new_var), replacement);
                new_value = cast->value;
            } else {
                break;
            }
        }

        if (new_value.same_as(value)) {
            // Nothing to substitute
            new_value = Expr();
            replacement = Expr();
        } else {
            debug(4) << "new let " << new_name << " = " << new_value << " in ... " << replacement << " ...\n";
        }

        VarInfo info;
        info.old_uses = 0;
        info.new_uses = 0;
        info.replacement = replacement;

        var_info.push(op->name, info);

        // Before we enter the body, track the alignment info
        bool new_value_alignment_tracked = false, new_value_bounds_tracked = false;
        if (new_value.defined() && no_overflow_scalar_int(new_value.type())) {
            ModulusRemainder mod_rem = modulus_remainder(new_value, alignment_info);
            if (mod_rem.modulus > 1) {
                alignment_info.push(new_name, mod_rem);
                new_value_alignment_tracked = true;
            }
            int64_t val_min, val_max;
            if (const_int_bounds(new_value, &val_min, &val_max)) {
                bounds_info.push(new_name, make_pair(val_min, val_max));
                new_value_bounds_tracked = true;
            }
        }
        bool value_alignment_tracked = false, value_bounds_tracked = false;;
        if (no_overflow_scalar_int(value.type())) {
            ModulusRemainder mod_rem = modulus_remainder(value, alignment_info);
            if (mod_rem.modulus > 1) {
                alignment_info.push(op->name, mod_rem);
                value_alignment_tracked = true;
            }
            int64_t val_min, val_max;
            if (const_int_bounds(value, &val_min, &val_max)) {
                bounds_info.push(op->name, make_pair(val_min, val_max));
                value_bounds_tracked = true;
            }
        }

        body = mutate(body);

        if (value_alignment_tracked) {
            alignment_info.pop(op->name);
        }
        if (value_bounds_tracked) {
            bounds_info.pop(op->name);
        }
        if (new_value_alignment_tracked) {
            alignment_info.pop(new_name);
        }
        if (new_value_bounds_tracked) {
            bounds_info.pop(new_name);
        }

        info = var_info.get(op->name);
        var_info.pop(op->name);

        Body result = body;

        if (new_value.defined() && info.new_uses > 0) {
            // The new name/value may be used
            result = T::make(new_name, new_value, result);
        }

        if (info.old_uses > 0) {
            // The old name is still in use. We'd better keep it as well.
            result = T::make(op->name, value, result);
        }

        // Don't needlessly make a new Let/LetStmt node.  (Here's a
        // piece of template syntax I've never needed before).
        const T *new_op = result.template as<T>();
        if (new_op &&
            new_op->name == op->name &&
            new_op->body.same_as(op->body) &&
            new_op->value.same_as(op->value)) {
            return op;
        }

        return result;

    }


    void visit(const Let *op) {
        if (simplify_lets) {
            expr = simplify_let<Let, Expr>(op);
        } else {
            IRMutator::visit(op);
        }
    }

    void visit(const LetStmt *op) {
        if (simplify_lets) {
            stmt = simplify_let<LetStmt, Stmt>(op);
        } else {
            IRMutator::visit(op);
        }
    }

    void visit(const AssertStmt *op) {
        IRMutator::visit(op);

        const AssertStmt *a = stmt.as<AssertStmt>();
        if (a && is_zero(a->condition)) {
            user_warning << "This pipeline is guaranteed to fail an assertion at runtime: \n"
                         << stmt << "\n";
        } else if (a && is_one(a->condition)) {
            stmt = Evaluate::make(0);
        }
    }


    void visit(const For *op) {
        Expr new_min = mutate(op->min);
        Expr new_extent = mutate(op->extent);

        int64_t new_min_int, new_extent_int;
        bool bounds_tracked = false;
        if (const_int(new_min, &new_min_int) &&
            const_int(new_extent, &new_extent_int)) {
            bounds_tracked = true;
            int64_t new_max_int = new_min_int + new_extent_int - 1;
            bounds_info.push(op->name, make_pair(new_min_int, new_max_int));
        }

        Stmt new_body = mutate(op->body);

        if (bounds_tracked) {
            bounds_info.pop(op->name);
        }

        if (is_no_op(new_body)) {
            stmt = new_body;
        } else if (op->min.same_as(new_min) &&
            op->extent.same_as(new_extent) &&
            op->body.same_as(new_body)) {
            stmt = op;
        } else {
            stmt = For::make(op->name, new_min, new_extent, op->for_type, op->device_api, new_body);
        }
    }

    void visit(const Provide *op) {
        // Provides implicitly depend on mins and strides of the buffer referenced
        for (size_t i = 0; i < op->args.size(); i++) {
            {
                ostringstream oss;
                oss << op->name << ".stride." << i;
                string stride = oss.str();
                if (var_info.contains(stride)) {
                    var_info.ref(stride).old_uses++;
                }
            }
            {
                ostringstream oss;
                oss << op->name << ".min." << i;
                string min = oss.str();
                if (var_info.contains(min)) {
                    var_info.ref(min).old_uses++;
                }
            }
        }

        IRMutator::visit(op);
    }

    void visit(const Store *op) {
        Expr value = mutate(op->value);
        Expr index = mutate(op->index);

        const Load *load = value.as<Load>();

        if (load && load->name == op->name && equal(load->index, index)) {
            // foo[x] = foo[x] is a no-op
            stmt = Evaluate::make(0);
        } else if (value.same_as(op->value) && index.same_as(op->index)) {
            stmt = op;
        } else {
            stmt = Store::make(op->name, value, index, op->param);
        }
    }

    void visit(const Allocate *op) {
        std::vector<Expr> new_extents;
        bool all_extents_unmodified = true;
        for (size_t i = 0; i < op->extents.size(); i++) {
            new_extents.push_back(mutate(op->extents[i]));
            all_extents_unmodified &= new_extents[i].same_as(op->extents[i]);
        }
        Stmt body = mutate(op->body);
        Expr condition = mutate(op->condition);
        Expr new_expr;
        if (op->new_expr.defined()) {
            new_expr = mutate(op->new_expr);
        }
        const IfThenElse *body_if = body.as<IfThenElse>();
        if (body_if &&
            op->condition.defined() &&
            equal(op->condition, body_if->condition)) {
            // We can move the allocation into the if body case. The
            // else case must not use it.
            stmt = Allocate::make(op->name, op->type, new_extents,
                                  condition, body_if->then_case,
                                  new_expr, op->free_function);
            stmt = IfThenElse::make(body_if->condition, stmt, body_if->else_case);
        } else if (all_extents_unmodified &&
                   body.same_as(op->body) &&
                   condition.same_as(op->condition) &&
                   new_expr.same_as(op->new_expr)) {
            stmt = op;
        } else {
            stmt = Allocate::make(op->name, op->type, new_extents,
                                  condition, body,
                                  new_expr, op->free_function);
        }
    }


    void visit(const ProducerConsumer *op) {
        Stmt produce = mutate(op->produce);
        Stmt update = op->update;
        if (update.defined()) {
            update = mutate(update);
        }
        Stmt consume = mutate(op->consume);

        const IfThenElse *produce_if = produce.as<IfThenElse>();
        const IfThenElse *update_if  = update.as<IfThenElse>();
        const IfThenElse *consume_if = consume.as<IfThenElse>();

        if (is_no_op(produce) &&
            is_no_op(consume) &&
            is_no_op(update)) {
            stmt = Evaluate::make(0);
        } else if (produce_if &&
                   !produce_if->else_case.defined() &&
                   consume_if &&
                   !consume_if->else_case.defined() &&
                   equal(produce_if->condition, consume_if->condition) &&
                   (!update.defined() ||
                    (update_if &&
                     !update_if->else_case.defined() &&
                     equal(produce_if->condition, update_if->condition)))) {
            // All parts are guarded by the same condition. Lift it outwards.
            Expr condition = produce_if->condition;
            produce = produce_if->then_case;
            if (update_if) update = update_if->then_case;
            consume = consume_if->then_case;
            stmt = ProducerConsumer::make(op->name, produce, update, consume);
            stmt = IfThenElse::make(condition, stmt);
        } else if (produce.same_as(op->produce) &&
                   update.same_as(op->update) &&
                   consume.same_as(op->consume)) {
            stmt = op;
        } else {
            stmt = ProducerConsumer::make(op->name, produce, update, consume);
        }
    }


    void visit(const Block *op) {
        Stmt first = mutate(op->first);
        Stmt rest = mutate(op->rest);

        // Check if both halves start with a let statement.
        const LetStmt *let_first = first.as<LetStmt>();
        const LetStmt *let_rest = rest.as<LetStmt>();
        const IfThenElse *if_first = first.as<IfThenElse>();
        const IfThenElse *if_rest = rest.as<IfThenElse>();

        // Check if first is a no-op.
        if (is_no_op(first)) {
            stmt = rest;
        } else if (is_no_op(rest)) {
            stmt = first;
        } else if (let_first &&
                   let_rest &&
                   equal(let_first->value, let_rest->value)) {

            // Do both first and rest start with the same let statement (occurs when unrolling).
            Stmt new_block = mutate(Block::make(let_first->body, let_rest->body));

            // We're just going to use the first name, so if the
            // second name is different we need to rewrite it.
            if (let_rest->name != let_first->name) {
                new_block = substitute(let_rest->name,
                                       Variable::make(let_first->value.type(), let_first->name),
                                       new_block);
            }
<<<<<<< HEAD
=======

>>>>>>> 42e7b2cc
            stmt = LetStmt::make(let_first->name, let_first->value, new_block);
        } else if (if_first &&
                   if_rest &&
                   equal(if_first->condition, if_rest->condition)) {
            // Two ifs with matching conditions
            Stmt then_case = mutate(Block::make(if_first->then_case, if_rest->then_case));
            Stmt else_case;
            if (if_first->else_case.defined() && if_rest->else_case.defined()) {
                else_case = mutate(Block::make(if_first->else_case, if_rest->else_case));
            } else if (if_first->else_case.defined()) {
                // We already simplified the body of the ifs.
                else_case = if_first->else_case;
            } else {
                else_case = if_rest->else_case;
            }
            stmt = IfThenElse::make(if_first->condition, then_case, else_case);
        } else if (if_first &&
                   if_rest &&
                   !if_rest->else_case.defined() &&
                   is_one(simplify((if_first->condition && if_rest->condition) == if_rest->condition))) {
            // Two ifs where the second condition is tighter than
            // the first condition.  The second if can be nested
            // inside the first one, because if it's true the
            // first one must also be true.
            Stmt then_case = mutate(Block::make(if_first->then_case, if_rest));
            Stmt else_case = mutate(if_first->else_case);
            stmt = IfThenElse::make(if_first->condition, then_case, else_case);
        } else if (op->first.same_as(first) &&
                   op->rest.same_as(rest)) {
            stmt = op;
        } else {
            stmt = Block::make(first, rest);
        }
    }
};

Expr simplify(Expr e, bool simplify_lets,
              const Scope<Interval> &bounds,
              const Scope<ModulusRemainder> &alignment) {
    return Simplify(simplify_lets, &bounds, &alignment).mutate(e);
}

Stmt simplify(Stmt s, bool simplify_lets,
              const Scope<Interval> &bounds,
              const Scope<ModulusRemainder> &alignment) {
    return Simplify(simplify_lets, &bounds, &alignment).mutate(s);
}

class SimplifyExprs : public IRMutator {
public:
    using IRMutator::mutate;
    Expr mutate(Expr e) {
        return simplify(e);
    }
};

Stmt simplify_exprs(Stmt s) {
    return SimplifyExprs().mutate(s);
}

namespace {

void check(Expr a, Expr b) {
    //debug(0) << "Checking that " << a << " -> " << b << "\n";
    Expr simpler = simplify(a);
    if (!equal(simpler, b)) {
        internal_error
            << "\nSimplification failure:\n"
            << "Input: " << a << '\n'
            << "Output: " << simpler << '\n'
            << "Expected output: " << b << '\n';
    }
}

void check(Stmt a, Stmt b) {
    //debug(0) << "Checking that " << a << " -> " << b << "\n";
    Stmt simpler = simplify(a);
    if (!equal(simpler, b)) {
        internal_error
            << "\nSimplification failure:\n"
            << "Input: " << a << '\n'
            << "Output: " << simpler << '\n'
            << "Expected output: " << b << '\n';
    }
}

void check_in_bounds(Expr a, Expr b, const Scope<Interval> &bi) {
    //debug(0) << "Checking that " << a << " -> " << b << "\n";
    Expr simpler = simplify(a, true, bi);
    if (!equal(simpler, b)) {
        internal_error
            << "\nSimplification failure:\n"
            << "Input: " << a << '\n'
            << "Output: " << simpler << '\n'
            << "Expected output: " << b << '\n';
    }
}

// Helper functions to use in the tests below
Expr interleave_vectors(vector<Expr> e) {
    Type t = e[0].type().with_lanes(e[0].type().lanes() * e.size());
    return Call::make(t, Call::interleave_vectors, e, Call::PureIntrinsic);
}

Expr ramp(Expr base, Expr stride, int w) {
    return Ramp::make(base, stride, w);
}

Expr broadcast(Expr base, int w) {
    return Broadcast::make(base, w);
}

void check_casts() {
    Expr x = Var("x");

    check(cast(Int(32), cast(Int(32), x)), x);
    check(cast(Float(32), 3), 3.0f);
    check(cast(Int(32), 5.0f), 5);

    check(cast(Int(32), cast(Int(8), 3)), 3);
    check(cast(Int(32), cast(Int(8), 1232)), -48);

    // Check evaluation of constant expressions involving casts
    check(cast(UInt(16), 53) + cast(UInt(16), 87), make_const(UInt(16), 140));
    check(cast(Int(8), 127) + cast(Int(8), 1), make_const(Int(8), -128));
    check(cast(UInt(16), -1) - cast(UInt(16), 1), make_const(UInt(16), 65534));
    check(cast(Int(16), 4) * cast(Int(16), -5), make_const(Int(16), -20));
    check(cast(Int(16), 16) / cast(Int(16), 4), make_const(Int(16), 4));
    check(cast(Int(16), 23) % cast(Int(16), 5), make_const(Int(16), 3));
    check(min(cast(Int(16), 30000), cast(Int(16), -123)), make_const(Int(16), -123));
    check(max(cast(Int(16), 30000), cast(Int(16), 65000)), make_const(Int(16), 30000));
    check(cast(UInt(16), -1) == cast(UInt(16), 65535), const_true());
    check(cast(UInt(16), 65) == cast(UInt(16), 66), const_false());
    check(cast(UInt(16), -1) < cast(UInt(16), 65535), const_false());
    check(cast(UInt(16), 65) < cast(UInt(16), 66), const_true());
    check(cast(UInt(16), 123.4f), make_const(UInt(16), 123));
    check(cast(Float(32), cast(UInt(16), 123456.0f)), 57920.0f);
    // Specific checks for 32 bit unsigned expressions - ensure simplifications are actually unsigned.
    // 4000000000 (4 billion) is less than 2^32 but more than 2^31.  As an int, it is negative.
    check(cast(UInt(32), (int) 4000000000UL) + cast(UInt(32), 5), make_const(UInt(32), (int) 4000000005UL));
    check(cast(UInt(32), (int) 4000000000UL) - cast(UInt(32), 5), make_const(UInt(32), (int) 3999999995UL));
    check(cast(UInt(32), (int) 4000000000UL) / cast(UInt(32), 5), make_const(UInt(32), 800000000));
    check(cast(UInt(32), 800000000) * cast(UInt(32), 5), make_const(UInt(32), (int) 4000000000UL));
    check(cast(UInt(32), (int) 4000000023UL) % cast(UInt(32), 100), make_const(UInt(32), 23));
    check(min(cast(UInt(32), (int) 4000000023UL) , cast(UInt(32), 1000)), make_const(UInt(32), (int) 1000));
    check(max(cast(UInt(32), (int) 4000000023UL) , cast(UInt(32), 1000)), make_const(UInt(32), (int) 4000000023UL));
    check(cast(UInt(32), (int) 4000000023UL) < cast(UInt(32), 1000), const_false());
    check(cast(UInt(32), (int) 4000000023UL) == cast(UInt(32), 1000), const_false());

    check(cast(Float(64), 0.5f), Expr(0.5));
    check((x - cast(Float(64), 0.5f)) * (x - cast(Float(64), 0.5f)),
          (x + Expr(-0.5)) * (x + Expr(-0.5)));
}

void check_algebra() {
    Expr x = Var("x"), y = Var("y"), z = Var("z"), w = Var("w"), v = Var("v");
    Expr xf = cast<float>(x);
    Expr yf = cast<float>(y);
    Expr t = const_true(), f = const_false();

    check(3 + x, x + 3);
    check(x + 0, x);
    check(0 + x, x);
    check(Expr(ramp(x, 2, 3)) + Expr(ramp(y, 4, 3)), ramp(x+y, 6, 3));
    check(Expr(broadcast(4.0f, 5)) + Expr(ramp(3.25f, 4.5f, 5)), ramp(7.25f, 4.5f, 5));
    check(Expr(ramp(3.25f, 4.5f, 5)) + Expr(broadcast(4.0f, 5)), ramp(7.25f, 4.5f, 5));
    check(Expr(broadcast(3, 3)) + Expr(broadcast(1, 3)), broadcast(4, 3));
    check((x + 3) + 4, x + 7);
    check(4 + (3 + x), x + 7);
    check((x + 3) + y, (x + y) + 3);
    check(y + (x + 3), (y + x) + 3);
    check((3 - x) + x, 3);
    check(x + (3 - x), 3);
    check(x*y + x*z, x*(y+z));
    check(x*y + z*x, x*(y+z));
    check(y*x + x*z, x*(y+z));
    check(y*x + z*x, x*(y+z));

    check(x - 0, x);
    check((x/y) - (x/y), 0);
    check(x - 2, x + (-2));
    check(Expr(ramp(x, 2, 3)) - Expr(ramp(y, 4, 3)), ramp(x-y, -2, 3));
    check(Expr(broadcast(4.0f, 5)) - Expr(ramp(3.25f, 4.5f, 5)), ramp(0.75f, -4.5f, 5));
    check(Expr(ramp(3.25f, 4.5f, 5)) - Expr(broadcast(4.0f, 5)), ramp(-0.75f, 4.5f, 5));
    check(Expr(broadcast(3, 3)) - Expr(broadcast(1, 3)), broadcast(2, 3));
    check((x + y) - x, y);
    check((x + y) - y, x);
    check(x - (x + y), 0 - y);
    check(x - (y + x), 0 - y);
    check((x + 3) - 2, x + 1);
    check((x + 3) - y, (x - y) + 3);
    check((x - 3) - y, (x - y) + (-3));
    check(x - (y - 2), (x - y) + 2);
    check(3 - (y - 2), 5 - y);
    check(x - (0 - y), x + y);
    check(x + (0 - y), x - y);
    check((0 - x) + y, y - x);
    check(x*y - x*z, x*(y-z));
    check(x*y - z*x, x*(y-z));
    check(y*x - x*z, x*(y-z));
    check(y*x - z*x, x*(y-z));
    check(x - y*-2, x + y*2);
    check(x + y*-2, x - y*2);
    check(x*-2 + y, y - x*2);
    check(xf - yf*-2.0f, xf + y*2.0f);
    check(xf + yf*-2.0f, xf - y*2.0f);
    check(xf*-2.0f + yf, yf - x*2.0f);

    check(x - (x/8)*8, x % 8);
    check((x/8)*8 - x, -(x % 8));
    check((x/8)*8 < x + y, 0 < x%8 + y);
    check((x/8)*8 < x - y, y < x%8);
    check((x/8)*8 < x, 0 < x%8);
    check(((x+3)/8)*8 < x + y, 3 < (x+3)%8 + y);
    check(((x+3)/8)*8 < x - y, y < (x+3)%8 + (-3));
    check(((x+3)/8)*8 < x, 3 < (x+3)%8);

    check(x*0, 0);
    check(0*x, 0);
    check(x*1, x);
    check(1*x, x);
    check(Expr(2.0f)*4.0f, 8.0f);
    check(Expr(2)*4, 8);
    check((3*x)*4, x*12);
    check(4*(3+x), x*4 + 12);
    check(Expr(broadcast(4.0f, 5)) * Expr(ramp(3.0f, 4.0f, 5)), ramp(12.0f, 16.0f, 5));
    check(Expr(ramp(3.0f, 4.0f, 5)) * Expr(broadcast(2.0f, 5)), ramp(6.0f, 8.0f, 5));
    check(Expr(broadcast(3, 3)) * Expr(broadcast(2, 3)), broadcast(6, 3));

    check(x*y + x, x*(y + 1));
    check(x*y - x, x*(y + -1));
    check(x + x*y, x*(y + 1));
    check(x - x*y, x*(1 - y));
    check(x*y + y, (x + 1)*y);
    check(x*y - y, (x + -1)*y);
    check(y + x*y, (x + 1)*y);
    check(y - x*y, (1 - x)*y);

    check(0/x, 0);
    check(x/1, x);
    check(x/x, 1);
    check(Expr(7)/3, 2);
    check(Expr(6.0f)/2.0f, 3.0f);
    check((x / 3) / 4, x / 12);
    check((x*4)/2, x*2);
    check((x*2)/4, x/2);
    check((x*4 + y)/2, x*2 + y/2);
    check((y + x*4)/2, y/2 + x*2);
    check((x*4 - y)/2, x*2 - y/2);
    check((y - x*4)/2, y/2 - x*2);
    check((x + 3)/2 + 7, (x + 17)/2);
    check((x/2 + 3)/5, (x + 6)/10);
    check((x - y)*-2, (y - x)*2);
    check((xf - yf)*-2.0f, (yf - xf)*2.0f);

    check(xf / 4.0f, xf * 0.25f);

    // Some quaternary rules with cancellations
    check((x + y) - (z + y), x - z);
    check((x + y) - (y + z), x - z);
    check((y + x) - (z + y), x - z);
    check((y + x) - (y + z), x - z);

    check((x - y) - (z - y), x - z);
    check((y - z) - (y - x), x - z);

    check((x*8) % 4, 0);
    check((x*8 + y) % 4, y % 4);
    check((y + 8) % 4, y % 4);
    check((y + x*8) % 4, y % 4);
    check((y*16 + 13) % 2, 1);

    // Check an optimization important for fusing dimensions
    check((x/3)*3 + x%3, x);
    check(x%3 + (x/3)*3, x);

    check(((x/3)*3 + y) + x%3, x + y);
    check((x%3 + y) + (x/3)*3, x + y);

    check((y + x%3) + (x/3)*3, y + x);
    check((y + (x/3*3)) + x%3, y + x);

    // Almost-cancellations through integer divisions. These rules all
    // deduplicate x and wrap it in a modulo operator, neutering it
    // for the purposes of bounds inference. Patterns below look
    // confusing, but were brute-force tested.
    check((x + 17)/3 - (x + 7)/3, ((x+1)%3 + 10)/3);
    check((x + 17)/3 - (x + y)/3, (19 - y - (x+2)%3)/3);
    check((x + y )/3 - (x + 7)/3, ((x+1)%3 + y + -7)/3);
    check( x      /3 - (x + y)/3, (2 - y - x % 3)/3);
    check((x + y )/3 -  x     /3, (x%3 + y)/3);
    check( x      /3 - (x + 7)/3, (-5 - x%3)/3);
    check((x + 17)/3 -  x     /3, (x%3 + 17)/3);
    check((x + 17)/3 - (x - y)/3, (y - (x+2)%3 + 19)/3);
    check((x - y )/3 - (x + 7)/3, ((x+1)%3 - y + (-7))/3);
    check( x      /3 - (x - y)/3, (y - x%3 + 2)/3);
    check((x - y )/3 -  x     /3, (x%3 - y)/3);

    // Check some specific expressions involving div and mod
    check(Expr(23) / 4, Expr(5));
    check(Expr(-23) / 4, Expr(-6));
    check(Expr(-23) / -4, Expr(6));
    check(Expr(23) / -4, Expr(-5));
    check(Expr(-2000000000) / 1000000001, Expr(-2));
    check(Expr(23) % 4, Expr(3));
    check(Expr(-23) % 4, Expr(1));
    check(Expr(-23) % -4, Expr(1));
    check(Expr(23) % -4, Expr(3));
    check(Expr(-2000000000) % 1000000001, Expr(2));

    check(Expr(3) + Expr(8), 11);
    check(Expr(3.25f) + Expr(7.75f), 11.0f);

    check(Expr(7) % 2, 1);
    check(Expr(7.25f) % 2.0f, 1.25f);
    check(Expr(-7.25f) % 2.0f, 0.75f);
    check(Expr(-7.25f) % -2.0f, -1.25f);
    check(Expr(7.25f) % -2.0f, -0.75f);
}

void check_vectors() {
    Expr x = Var("x"), y = Var("y"), z = Var("z");

    check(Expr(broadcast(y, 4)) / Expr(broadcast(x, 4)),
          Expr(broadcast(y/x, 4)));
    check(Expr(ramp(x, 4, 4)) / 2, ramp(x/2, 2, 4));
    check(Expr(ramp(x, -4, 7)) / 2, ramp(x/2, -2, 7));
    check(Expr(ramp(x, 4, 5)) / -2, ramp(x/-2, -2, 5));
    check(Expr(ramp(x, -8, 5)) / -2, ramp(x/-2, 4, 5));

    check(Expr(ramp(4*x, 1, 4)) / 4, broadcast(x, 4));
    check(Expr(ramp(x*4, 1, 3)) / 4, broadcast(x, 3));
    check(Expr(ramp(x*8, 2, 4)) / 8, broadcast(x, 4));
    check(Expr(ramp(x*8, 3, 3)) / 8, broadcast(x, 3));
    check(Expr(ramp(0, 1, 8)) % 16, Expr(ramp(0, 1, 8)));
    check(Expr(ramp(8, 1, 8)) % 16, Expr(ramp(8, 1, 8)));
    check(Expr(ramp(9, 1, 8)) % 16, Expr(ramp(9, 1, 8)) % 16);
    check(Expr(ramp(16, 1, 8)) % 16, Expr(ramp(0, 1, 8)));
    check(Expr(ramp(0, 1, 8)) % 8, Expr(ramp(0, 1, 8)));
    check(Expr(ramp(x*8+17, 1, 4)) % 8, Expr(ramp(1, 1, 4)));
    check(Expr(ramp(x*8+17, 1, 8)) % 8, Expr(ramp(1, 1, 8) % 8));


    check(Expr(broadcast(x, 4)) % Expr(broadcast(y, 4)),
          Expr(broadcast(x % y, 4)));
    check(Expr(ramp(x, 2, 4)) % (broadcast(2, 4)),
          broadcast(x % 2, 4));
    check(Expr(ramp(2*x+1, 4, 4)) % (broadcast(2, 4)),
          broadcast(1, 4));

    check(ramp(0, 1, 4) == broadcast(2, 4),
          ramp(-2, 1, 4) == broadcast(0, 4));
}

void check_bounds() {
    Expr x = Var("x"), y = Var("y"), z = Var("z");

    check(min(Expr(7), 3), 3);
    check(min(Expr(4.25f), 1.25f), 1.25f);
    check(min(broadcast(x, 4), broadcast(y, 4)),
          broadcast(min(x, y), 4));
    check(min(x, x+3), x);
    check(min(x+4, x), x);
    check(min(x-1, x+2), x+(-1));
    check(min(7, min(x, 3)), min(x, 3));
    check(min(min(x, y), x), min(x, y));
    check(min(min(x, y), y), min(x, y));
    check(min(x, min(x, y)), min(x, y));
    check(min(y, min(x, y)), min(x, y));

    check(max(Expr(7), 3), 7);
    check(max(Expr(4.25f), 1.25f), 4.25f);
    check(max(broadcast(x, 4), broadcast(y, 4)),
          broadcast(max(x, y), 4));
    check(max(x, x+3), x+3);
    check(max(x+4, x), x+4);
    check(max(x-1, x+2), x+2);
    check(max(7, max(x, 3)), max(x, 7));
    check(max(max(x, y), x), max(x, y));
    check(max(max(x, y), y), max(x, y));
    check(max(x, max(x, y)), max(x, y));
    check(max(y, max(x, y)), max(x, y));

    // Check that simplifier can recognise instances where the extremes of the
    // datatype appear as constants in comparisons, Min and Max expressions.
    // The result of min/max with extreme is known to be either the extreme or
    // the other expression.  The result of < or > comparison is known to be true or false.
    check(x <= Int(32).max(), const_true());
    check(cast(Int(16), x) >= Int(16).min(), const_true());
    check(x < Int(32).min(), const_false());
    check(min(cast(UInt(16), x), cast(UInt(16), 65535)), cast(UInt(16), x));
    check(min(x, Int(32).max()), x);
    check(min(Int(32).min(), x), Int(32).min());
    check(max(cast(Int(8), x), cast(Int(8), -128)), cast(Int(8), x));
    check(max(x, Int(32).min()), x);
    check(max(x, Int(32).max()), Int(32).max());
    // Check that non-extremes do not lead to incorrect simplification
    check(max(cast(Int(8), x), cast(Int(8), -127)), max(cast(Int(8), x), make_const(Int(8), -127)));

    // Some quaternary rules with cancellations
    check((x + y) - (z + y), x - z);
    check((x + y) - (y + z), x - z);
    check((y + x) - (z + y), x - z);
    check((y + x) - (y + z), x - z);

    check((x - y) - (z - y), x - z);
    check((y - z) - (y - x), x - z);

    check((x + 3) / 4 - (x + 2) / 4, ((x + 2) % 4 + 1)/4);

    check(x - min(x + y, z), max(-y, x-z));
    check(x - min(y + x, z), max(-y, x-z));
    check(x - min(z, x + y), max(-y, x-z));
    check(x - min(z, y + x), max(-y, x-z));

    check(min(x + y, z) - x, min(y, z-x));
    check(min(y + x, z) - x, min(y, z-x));
    check(min(z, x + y) - x, min(y, z-x));
    check(min(z, y + x) - x, min(y, z-x));

    check(min(x + y, z + y), min(x, z) + y);
    check(min(y + x, z + y), min(x, z) + y);
    check(min(x + y, y + z), min(x, z) + y);
    check(min(y + x, y + z), min(x, z) + y);

    check(min(x, y) - min(y, x), 0);
    check(max(x, y) - max(y, x), 0);

    check(min(123 - x, 1 - x), 1 - x);
    check(max(123 - x, 1 - x), 123 - x);

    check(min(x*43, y*43), min(x, y)*43);
    check(max(x*43, y*43), max(x, y)*43);
    check(min(x*-43, y*-43), max(x, y)*-43);
    check(max(x*-43, y*-43), min(x, y)*-43);

    check(min(min(x, 4), y), min(min(x, y), 4));
    check(max(max(x, 4), y), max(max(x, y), 4));

    check(min(x*8, 24), min(x, 3)*8);
    check(max(x*8, 24), max(x, 3)*8);
    check(min(x*-8, 24), max(x, -3)*-8);
    check(max(x*-8, 24), min(x, -3)*-8);

    check(min(clamp(x, -10, 14), clamp(y, -10, 14)), clamp(min(x, y), -10, 14));

    check(min(x/4, y/4), min(x, y)/4);
    check(max(x/4, y/4), max(x, y)/4);

    check(min(x/(-4), y/(-4)), max(x, y)/(-4));
    check(max(x/(-4), y/(-4)), min(x, y)/(-4));

    //check(max(x, 16) - 16, max(x + -16, 0));
    //check(min(x, -4) + 7, min(x + 7, 3));

    // Min and max of clamped expressions
    check(min(clamp(x+1, y, z), clamp(x-1, y, z)), clamp(x+(-1), y, z));
    check(max(clamp(x+1, y, z), clamp(x-1, y, z)), clamp(x+1, y, z));

    // Additions that cancel a term inside a min or max
    check(x + min(y - x, z), min(y, z + x));
    check(x + max(y - x, z), max(y, z + x));
    check(min(y + (-2), z) + 2, min(y, z + 2));
    check(max(y + (-2), z) + 2, max(y, z + 2));

    check(x + min(y - x, z), min(y, z + x));
    check(x + max(y - x, z), max(y, z + x));
    check(min(y + (-2), z) + 2, min(y, z + 2));
    check(max(y + (-2), z) + 2, max(y, z + 2));

    // Min/Max distributive law
    check(max(max(x, y), max(x, z)), max(max(y, z), x));
    check(min(max(x, y), max(x, z)), max(min(y, z), x));
    check(min(min(x, y), min(x, z)), min(min(y, z), x));
    check(max(min(x, y), min(x, z)), min(max(y, z), x));

    // Mins of expressions and rounded up versions of them
    check(min(((x+7)/8)*8, x), x);
    check(min(x, ((x+7)/8)*8), x);

    check(min(((x+7)/8)*8, max(x, 8)), max(x, 8));
    check(min(max(x, 8), ((x+7)/8)*8), max(x, 8));

    // Pull constants all the way outside of a clamp
    //check(clamp(x + 1, -10, 15), clamp(x, -11, 14) + 1);
    //check(clamp(x + 1, y - 10, 15), clamp(x, y + (-11), 14) + 1);

    check(min(x, likely(x)), likely(x));
    check(min(likely(x), x), likely(x));
    check(max(x, likely(x)), likely(x));
    check(max(likely(x), x), likely(x));
    check(select(x > y, likely(x), x), likely(x));
    check(select(x > y, x, likely(x)), likely(x));

    check(min(x + 1, y) - min(x, y - 1), 1);
    check(max(x + 1, y) - max(x, y - 1), 1);
    check(min(x + 1, y) - min(y - 1, x), 1);
    check(max(x + 1, y) - max(y - 1, x), 1);

    // min and max on constant ramp v broadcast
    check(max(ramp(0, 1, 8), 0), ramp(0, 1, 8));
    check(min(ramp(0, 1, 8), 7), ramp(0, 1, 8));
    check(max(ramp(0, 1, 8), 7), broadcast(7, 8));
    check(min(ramp(0, 1, 8), 0), broadcast(0, 8));
    check(min(ramp(0, 1, 8), 4), min(ramp(0, 1, 8), 4));

    check(max(ramp(7, -1, 8), 0), ramp(7, -1, 8));
    check(min(ramp(7, -1, 8), 7), ramp(7, -1, 8));
    check(max(ramp(7, -1, 8), 7), broadcast(7, 8));
    check(min(ramp(7, -1, 8), 0), broadcast(0, 8));
    check(min(ramp(7, -1, 8), 4), min(ramp(7, -1, 8), 4));

    check(max(0, ramp(0, 1, 8)), ramp(0, 1, 8));
    check(min(7, ramp(0, 1, 8)), ramp(0, 1, 8));

    check(min(8 - x, 2), 8 - max(x, 6));
    check(max(3, 77 - x), 77 - min(x, 74));
    check(min(max(8-x, 0), 8), 8 - max(min(x, 8), 0));

    check(x - min(x, 2), max(x + -2, 0));
    check(x - max(x, 2), min(x + -2, 0));
    check(min(x, 2) - x, 2 - max(x, 2));
    check(max(x, 2) - x, 2 - min(x, 2));
    check(x - min(2, x), max(x + -2, 0));
    check(x - max(2, x), min(x + -2, 0));
    check(min(2, x) - x, 2 - max(x, 2));
    check(max(2, x) - x, 2 - min(x, 2));

}

void check_boolean() {
    Expr x = Var("x"), y = Var("y"), z = Var("z"), w = Var("w");
    Expr xf = cast<float>(x);
    Expr yf = cast<float>(y);
    Expr t = const_true(), f = const_false();
    Expr b1 = Variable::make(Bool(), "b1");
    Expr b2 = Variable::make(Bool(), "b2");

    check(x == x, t);
    check(x == (x+1), f);
    check(x-2 == y+3, (x-y) == 5);
    check(x+y == y+z, x == z);
    check(y+x == y+z, x == z);
    check(x+y == z+y, x == z);
    check(y+x == z+y, x == z);
    check((y+x)*17 == (z+y)*17, x == z);
    check(x*0 == y*0, t);
    check(x == x+y, y == 0);
    check(x+y == x, y == 0);
    check(100 - x == 99 - y, (y-x) == -1);

    check(x < x, f);
    check(x < (x+1), t);
    check(x-2 < y+3, x < y+5);
    check(x+y < y+z, x < z);
    check(y+x < y+z, x < z);
    check(x+y < z+y, x < z);
    check(y+x < z+y, x < z);
    check((y+x)*17 < (z+y)*17, x < z);
    check(x*0 < y*0, f);
    check(x < x+y, 0 < y);
    check(x+y < x, y < 0);

    check(select(x < 3, 2, 2), 2);
    check(select(x < (x+1), 9, 2), 9);
    check(select(x > (x+1), 9, 2), 2);
    // Selects of comparisons should always become selects of LT or selects of EQ
    check(select(x != 5, 2, 3), select(x == 5, 3, 2));
    check(select(x >= 5, 2, 3), select(x < 5, 3, 2));
    check(select(x <= 5, 2, 3), select(5 < x, 3, 2));
    check(select(x > 5, 2, 3), select(5 < x, 2, 3));

    check(select(x > 5, 2, 3) + select(x > 5, 6, 2), select(5 < x, 8, 5));
    check(select(x > 5, 8, 3) - select(x > 5, 6, 2), select(5 < x, 2, 1));

    check((1 - xf)*6 < 3, 0.5f < xf);

    check(!f, t);
    check(!t, f);
    check(!(x < y), y <= x);
    check(!(x > y), x <= y);
    check(!(x >= y), x < y);
    check(!(x <= y), y < x);
    check(!(x == y), x != y);
    check(!(x != y), x == y);
    check(!(!(x == 0)), x == 0);
    check(!Expr(broadcast(x > y, 4)),
          broadcast(x <= y, 4));

    check(b1 || !b1, t);
    check(!b1 || b1, t);
    check(b1 && !b1, f);
    check(!b1 && b1, f);
    check(b1 && b1, b1);
    check(b1 || b1, b1);
    check(broadcast(b1, 4) || broadcast(!b1, 4), broadcast(t, 4));
    check(broadcast(!b1, 4) || broadcast(b1, 4), broadcast(t, 4));
    check(broadcast(b1, 4) && broadcast(!b1, 4), broadcast(f, 4));
    check(broadcast(!b1, 4) && broadcast(b1, 4), broadcast(f, 4));
    check(broadcast(b1, 4) && broadcast(b1, 4), broadcast(b1, 4));
    check(broadcast(b1, 4) || broadcast(b1, 4), broadcast(b1, 4));

    check(t && (x < 0), x < 0);
    check(f && (x < 0), f);
    check(t || (x < 0), t);
    check(f || (x < 0), x < 0);

    check(x == y || y != x, t);
    check(x == y || x != y, t);
    check(x == y && x != y, f);
    check(x == y && y != x, f);
    check(x < y || x >= y, t);
    check(x <= y || x > y, t);
    check(x < y && x >= y, f);
    check(x <= y && x > y, f);

    check(x <= max(x, y), t);
    check(x <  min(x, y), f);
    check(min(x, y) <= x, t);
    check(max(x, y) <  x, f);
    check(max(x, y) <= y, x <= y);
    check(min(x, y) >= y, y <= x);

    check((1 < y) && (2 < y), 2 < y);

    check(x*5 < 4, x < 1);
    check(x*5 < 5, x < 1);
    check(x*5 < 6, x < 2);
    check(x*5 <= 4, x <= 0);
    check(x*5 <= 5, x <= 1);
    check(x*5 <= 6, x <= 1);
    check(x*5 > 4, 0 < x);
    check(x*5 > 5, 1 < x);
    check(x*5 > 6, 1 < x);
    check(x*5 >= 4, 1 <= x);
    check(x*5 >= 5, 1 <= x);
    check(x*5 >= 6, 2 <= x);

    check(x/4 < 3, x < 12);
    check(3 < x/4, 15 < x);

    check(4 - x <= 0, 4 <= x);

    check((x/8)*8 < x - 8, f);
    check((x/8)*8 < x - 9, f);
    check((x/8)*8 < x - 7, f);
    check((x/8)*8 < x - 6, 6 < x % 8);
    check(ramp(x*4, 1, 4) < broadcast(y*4, 4), broadcast(x < y, 4));
    check(ramp(x*8, 1, 4) < broadcast(y*8, 4), broadcast(x < y, 4));
    check(ramp(x*8 + 1, 1, 4) < broadcast(y*8, 4), broadcast(x < y, 4));
    check(ramp(x*8 + 4, 1, 4) < broadcast(y*8, 4), broadcast(x < y, 4));
    check(ramp(x*8 + 8, 1, 4) < broadcast(y*8, 4), broadcast(x < y + (-1), 4));
    check(ramp(x*8 + 5, 1, 4) < broadcast(y*8, 4), ramp(x*8 + 5, 1, 4) < broadcast(y*8, 4));
    check(ramp(x*8 - 1, 1, 4) < broadcast(y*8, 4), ramp(x*8 + (-1), 1, 4) < broadcast(y*8, 4));
    check(ramp(x*8, 1, 4) < broadcast(y*4, 4), broadcast(x*2 < y, 4));
    check(ramp(x*8, 2, 4) < broadcast(y*8, 4), broadcast(x < y, 4));
    check(ramp(x*8 + 1, 2, 4) < broadcast(y*8, 4), broadcast(x < y, 4));
    check(ramp(x*8 + 2, 2, 4) < broadcast(y*8, 4), ramp(x*8 + 2, 2, 4) < broadcast(y*8, 4));
    check(ramp(x*8, 3, 4) < broadcast(y*8, 4), ramp(x*8, 3, 4) < broadcast(y*8, 4));
    check(select(ramp((x/16)*16, 1, 8) < broadcast((y/8)*8, 8), broadcast(1, 8), broadcast(3, 8)),
          select((x/16)*2 < y/8, broadcast(1, 8), broadcast(3, 8)));

    check(ramp(x*8, -1, 4) < broadcast(y*8, 4), ramp(x*8, -1, 4) < broadcast(y*8, 4));
    check(ramp(x*8 + 1, -1, 4) < broadcast(y*8, 4), ramp(x*8 + 1, -1, 4) < broadcast(y*8, 4));
    check(ramp(x*8 + 4, -1, 4) < broadcast(y*8, 4), broadcast(x < y, 4));
    check(ramp(x*8 + 8, -1, 4) < broadcast(y*8, 4), ramp(x*8 + 8, -1, 4) < broadcast(y*8, 4));
    check(ramp(x*8 + 5, -1, 4) < broadcast(y*8, 4), broadcast(x < y, 4));
    check(ramp(x*8 - 1, -1, 4) < broadcast(y*8, 4), broadcast(x < y + 1, 4));

    // Check anded conditions apply to the then case only
    check(IfThenElse::make(x == 4 && y == 5,
                           Evaluate::make(z + x + y),
                           Evaluate::make(z + x - y)),
          IfThenElse::make(x == 4 && y == 5,
                           Evaluate::make(z + 9),
                           Evaluate::make(z + x - y)));

    // Check ored conditions apply to the else case only
    check(IfThenElse::make(b1 || b2,
                           Evaluate::make(select(b1, x+3, x+4) + select(b2, x+5, x+7)),
                           Evaluate::make(select(b1, x+3, x+8) - select(b2, x+5, x+7))),
          IfThenElse::make(b1 || b2,
                           Evaluate::make(select(b1, x+3, x+4) + select(b2, x+5, x+7)),
                           Evaluate::make(1)));

    // Check single conditions apply to both cases of an ifthenelse
    check(IfThenElse::make(b1,
                           Evaluate::make(select(b1, x, y)),
                           Evaluate::make(select(b1, z, w))),
          IfThenElse::make(b1,
                           Evaluate::make(x),
                           Evaluate::make(w)));

    check(IfThenElse::make(x < y,
                           IfThenElse::make(x < y, Evaluate::make(y), Evaluate::make(x)),
                           Evaluate::make(x)),
          IfThenElse::make(x < y,
                           Evaluate::make(y),
                           Evaluate::make(x)));

    check(Block::make(IfThenElse::make(x < y, Evaluate::make(x+1), Evaluate::make(x+2)),
                      IfThenElse::make(x < y, Evaluate::make(x+3), Evaluate::make(x+4))),
          IfThenElse::make(x < y,
                           Block::make(Evaluate::make(x+1), Evaluate::make(x+3)),
                           Block::make(Evaluate::make(x+2), Evaluate::make(x+4))));

    check(Block::make(IfThenElse::make(x < y, Evaluate::make(x+1)),
                      IfThenElse::make(x < y, Evaluate::make(x+2))),
          IfThenElse::make(x < y, Block::make(Evaluate::make(x+1), Evaluate::make(x+2))));

    check(Block::make(IfThenElse::make(x < y, Evaluate::make(x+1), Evaluate::make(x+2)),
                      IfThenElse::make(x < y, Evaluate::make(x+3))),
          IfThenElse::make(x < y,
                           Block::make(Evaluate::make(x+1), Evaluate::make(x+3)),
                           Evaluate::make(x+2)));

    check(Block::make(IfThenElse::make(x < y, Evaluate::make(x+1)),
                      IfThenElse::make(x < y, Evaluate::make(x+2), Evaluate::make(x+3))),
          IfThenElse::make(x < y,
                           Block::make(Evaluate::make(x+1), Evaluate::make(x+2)),
                           Evaluate::make(x+3)));

    // Check conditions involving entire exprs
    Expr foo = x + 3*y;
    Expr foo_simple = x + y*3;
    check(IfThenElse::make(foo == 17,
                           Evaluate::make(x+foo+1),
                           Evaluate::make(x+foo+2)),
          IfThenElse::make(foo_simple == 17,
                           Evaluate::make(x+18),
                           Evaluate::make(x+foo_simple+2)));

    check(IfThenElse::make(foo != 17,
                           Evaluate::make(x+foo+1),
                           Evaluate::make(x+foo+2)),
          IfThenElse::make(foo_simple != 17,
                           Evaluate::make(x+foo_simple+1),
                           Evaluate::make(x+19)));

    // Simplifications of selects
    check(select(x == 3, 5, 7) + 7, select(x == 3, 12, 14));
    check(select(x == 3, 5, 7) - 7, select(x == 3, -2, 0));
    check(select(x == 3, 5, y) - y, select(x == 3, 5 - y, 0));
    check(select(x == 3, y, 5) - y, select(x == 3, 0, 5 - y));
    check(y - select(x == 3, 5, y), select(x == 3, y + (-5), 0));
    check(y - select(x == 3, y, 5), select(x == 3, 0, y + (-5)));

    check(select(x == 3, 5, 7) == 7, x != 3);
    check(select(x == 3, z, y) == z, (x == 3) || (y == z));

    check(select(x == 3, 4, 2) == 0, const_false());
    check(select(x == 3, y, 2) == 4, (x == 3) && (y == 4));
    check(select(x == 3, 2, y) == 4, (x != 3) && (y == 4));
}

void check_math() {
    Var x = Var("x");

    check(log(0.5f + 0.5f), 0.0f);
    check(exp(log(2.0f)), 2.0f);

    check(floor(0.98f), 0.0f);
    check(ceil(0.98f), 1.0f);
    check(round(0.6f), 1.0f);
    check(round(-0.5f), 0.0f);
    check(trunc(-1.6f), -1.0f);
    check(floor(round(x)), round(x));
    check(ceil(ceil(x)), ceil(x));
}

}

void simplify_test() {
    Expr x = Var("x"), y = Var("y"), z = Var("z"), w = Var("w"), v = Var("v");
    Expr xf = cast<float>(x);
    Expr yf = cast<float>(y);
    Expr t = const_true(), f = const_false();

    check_casts();
    check_algebra();
    check_vectors();
    check_bounds();
    check_math();
    check_boolean();

    // Check bitshift operations
    check(cast(Int(16), x) << 10, cast(Int(16), x) * 1024);
    check(cast(Int(16), x) >> 10, cast(Int(16), x) / 1024);
    check(cast(Int(16), x) << -10, cast(Int(16), x) / 1024);
    // Correctly triggers a warning:
    //check(cast(Int(16), x) << 20, cast(Int(16), x) << 20);

    // Check that chains of widening casts don't lose the distinction
    // between zero-extending and sign-extending.
    check(cast(UInt(64), cast(UInt(32), cast(Int(8), -1))),
          UIntImm::make(UInt(64), 0xffffffffULL));

    v = Variable::make(Int(32, 4), "v");
    // Check constants get pushed inwards
    check(Let::make("x", 3, x+4), 7);

    // Check ramps in lets get pushed inwards
    check(Let::make("v", ramp(x*2+7, 3, 4), v + Expr(broadcast(2, 4))),
          ramp(x*2+9, 3, 4));

    // Check broadcasts in lets get pushed inwards
    check(Let::make("v", broadcast(x, 4), v + Expr(broadcast(2, 4))),
          broadcast(x+2, 4));

    // Check that dead lets get stripped
    check(Let::make("x", 3*y*y*y, 4), 4);
    check(Let::make("x", 0, 0), 0);

    // Test case with most negative 32-bit number, as constant to check that it is not negated.
    check(((x * (int32_t)0x80000000) + (y + z * (int32_t)0x80000000)),
          ((x * (int32_t)0x80000000) + (y + z * (int32_t)0x80000000)));

    // Check that constant args to a stringify get combined
    check(Call::make(type_of<const char *>(), Call::stringify, {3, string(" "), 4}, Call::Intrinsic),
          string("3 4"));

    check(Call::make(type_of<const char *>(), Call::stringify, {3, x, 4, string(", "), 3.4f}, Call::Intrinsic),
          Call::make(type_of<const char *>(), Call::stringify, {string("3"), x, string("4, 3.400000")}, Call::Intrinsic));

    // Check if we can simplify away comparison on vector types considering bounds.
    Scope<Interval> bounds_info;
    bounds_info.push("x", Interval(0,4));
    check_in_bounds(ramp(x, 1,4) < broadcast(0,4),  const_false(4), bounds_info);
    check_in_bounds(ramp(x, 1,4) < broadcast(8,4),  const_true(4),  bounds_info);
    check_in_bounds(ramp(x,-1,4) < broadcast(-4,4), const_false(4), bounds_info);
    check_in_bounds(ramp(x,-1,4) < broadcast(5,4),  const_true(4),  bounds_info);

    // Collapse some vector interleaves
    check(interleave_vectors({ramp(x, 2, 4), ramp(x+1, 2, 4)}), ramp(x, 1, 8));
    check(interleave_vectors({ramp(x, 4, 4), ramp(x+2, 4, 4)}), ramp(x, 2, 8));
    check(interleave_vectors({ramp(x-y, 2*y, 4), ramp(x, 2*y, 4)}), ramp(x-y, y, 8));
    check(interleave_vectors({ramp(x, 3, 4), ramp(x+1, 3, 4), ramp(x+2, 3, 4)}), ramp(x, 1, 12));

    // Now some ones that can't work
    {
        Expr e = interleave_vectors({ramp(x, 2, 4), ramp(x, 2, 4)});
        check(e, e);
        e = interleave_vectors({ramp(x, 2, 4), ramp(x+2, 2, 4)});
        check(e, e);
        e = interleave_vectors({ramp(x, 3, 4), ramp(x+1, 3, 4)});
        check(e, e);
        e = interleave_vectors({ramp(x, 2, 4), ramp(y+1, 2, 4)});
        check(e, e);
        e = interleave_vectors({ramp(x, 2, 4), ramp(x+1, 3, 4)});
        check(e, e);
    }

    // Now check that an interleave of some collapsible loads collapses into a single dense load
    {
        Expr load1 = Load::make(Float(32, 4), "buf", ramp(x, 2, 4), Buffer(), Parameter());
        Expr load2 = Load::make(Float(32, 4), "buf", ramp(x+1, 2, 4), Buffer(), Parameter());
        Expr load12 = Load::make(Float(32, 8), "buf", ramp(x, 1, 8), Buffer(), Parameter());
        check(interleave_vectors({load1, load2}), load12);

        // They don't collapse in the other order
        Expr e = interleave_vectors({load2, load1});
        check(e, e);

        // Or if the buffers are different
        Expr load3 = Load::make(Float(32, 4), "buf2", ramp(x+1, 2, 4), Buffer(), Parameter());
        e = interleave_vectors({load1, load3});
        check(e, e);

    }

    // This expression doesn't simplify, but it did cause exponential
    // slowdown at one stage.
    {
        Expr e = x;
        for (int i = 0; i < 100; i++) {
            e = max(e, 1)/2;
        }
        check(e, e);
    }

    std::cout << "Simplify test passed" << std::endl;
}
}
}<|MERGE_RESOLUTION|>--- conflicted
+++ resolved
@@ -3623,10 +3623,7 @@
                                        Variable::make(let_first->value.type(), let_first->name),
                                        new_block);
             }
-<<<<<<< HEAD
-=======
-
->>>>>>> 42e7b2cc
+
             stmt = LetStmt::make(let_first->name, let_first->value, new_block);
         } else if (if_first &&
                    if_rest &&
