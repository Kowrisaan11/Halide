--- conflicted
+++ resolved
@@ -715,12 +715,9 @@
                     modules.push_back(get_initmod_posix_clock(c, bits_64, debug));
                 }
                 modules.push_back(get_initmod_android_io(c, bits_64, debug));
-<<<<<<< HEAD
                 modules.push_back(get_initmod_android_ion(c, bits_64, debug));
                 modules.push_back(get_initmod_android_mman(c, bits_64, debug));
-=======
                 modules.push_back(get_initmod_android_tempfile(c, bits_64, debug));
->>>>>>> b6fe2e5c
                 modules.push_back(get_initmod_android_host_cpu_count(c, bits_64, debug));
                 modules.push_back(get_initmod_posix_thread_pool(c, bits_64, debug));
                 modules.push_back(get_initmod_posix_get_symbol(c, bits_64, debug));
