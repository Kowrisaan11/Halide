--- conflicted
+++ resolved
@@ -168,14 +168,11 @@
 #endif
 #endif
 #endif
-<<<<<<< HEAD
-#endif
-=======
+#endif
 
     Target t(os, arch, bits, initial_features);
 
     return Target(os, arch, bits, initial_features);
->>>>>>> 13ffa0eb
 }
 
 }  // namespace
