#include "InjectHostDevBufferCopies.h"
#include "IRMutator.h"
#include "Debug.h"
#include "IRPrinter.h"
#include "CodeGen_GPU_Dev.h"
#include "IROperator.h"
#include <map>

namespace Halide {
namespace Internal {

using std::string;
using std::map;
using std::vector;
using std::set;
using std::pair;

Stmt call_extern_and_assert(const string& name, const vector<Expr>& args) {
    Expr call = Call::make(Int(32), name, args, Call::Extern);
    string call_result_name = unique_name(name + "_result");
    Expr call_result_var = Variable::make(Int(32), call_result_name);
    return LetStmt::make(call_result_name, call,
                         AssertStmt::make(EQ::make(call_result_var, 0), call_result_var));
}

namespace {

DeviceAPI fixup_device_api(DeviceAPI device_api, const Target &target) {
    if (device_api == DeviceAPI::Default_GPU) {
        if (target.has_feature(Target::Metal)) {
            return DeviceAPI::Metal;
        } else if (target.has_feature(Target::OpenCL)) {
            return DeviceAPI::OpenCL;
        } else if (target.has_feature(Target::CUDA)) {
            return DeviceAPI::CUDA;
        } else if (target.has_feature(Target::OpenGLCompute)) {
            return DeviceAPI::OpenGLCompute;
        } else {
            user_error << "Schedule uses Default_GPU without a valid GPU (Metal, OpenCL CUDA, or OpenGLCompute) specified in target.\n";
        }
    }
    return device_api;
}

bool different_device_api(DeviceAPI device_api, DeviceAPI stmt_api, const Target &target) {
    device_api = fixup_device_api(device_api, target);
    stmt_api = fixup_device_api(stmt_api, target);
    return (stmt_api != DeviceAPI::None) && (device_api != stmt_api);
}

// If a buffer never makes it outside of Halide (i.e. if it is not
// used as an input, output, or in an extern stage), and is never used
// inside a kernel, or is local to a kernel, it's pointless to track
// it for the purposes of copy_to_device, copy_to_host, etc. This
// class finds the buffers worth tracking.
class FindBuffersToTrack : public IRVisitor {
    map<string, DeviceAPI> internal;
    const Target &target;
    DeviceAPI device_api;

    using IRVisitor::visit;

    void visit(const Allocate *op) {
        debug(2) << "Buffers to track: Setting Allocate for loop " << op->name << " to " << static_cast<int>(device_api) << "\n";
        internal_assert(internal.find(op->name) == internal.end()) << "Duplicate Allocate node in FindBuffersToTrack.\n";
        pair<map<string, DeviceAPI>::iterator, bool> it = internal.insert(make_pair(op->name, device_api));
        IRVisitor::visit(op);
        internal.erase(it.first);
    }

    void visit(const For *op) {
      if (different_device_api(device_api, op->device_api, target)) {
            debug(2) << "Buffers to track: switching from " << static_cast<int>(device_api) <<
                " to " << static_cast<int>(op->device_api) << " for loop " << op->name << "\n";
            DeviceAPI old_device_api = device_api;
            device_api = fixup_device_api(op->device_api, target);
            if (device_api == DeviceAPI::None) {
                device_api = old_device_api;
            }
            internal_assert(device_api != DeviceAPI::None);
            IRVisitor::visit(op);
            device_api = old_device_api;
        } else {
            IRVisitor::visit(op);
        }
    }

    void visit(const LetStmt *op) {
        // The let that defines the halide_buffer_t is not
        // interesting, and nothing before that let could be
        // interesting either (because the buffer doesn't exist yet).
        const Call *c = op->value.as<Call>();
        if (ends_with(op->name, ".buffer") &&
            c && c->name == Call::buffer_init) {
            buffers_to_track.erase(op->name.substr(0, op->name.size() - 7));
        }

        IRVisitor::visit(op);
    }

    void visit(const Load *op) {
        if (internal.find(op->name) == internal.end() ||
            different_device_api(device_api, internal[op->name], target)) {
            buffers_to_track.insert(op->name);
        }
        IRVisitor::visit(op);
    }

    void visit(const Store *op) {
        if (internal.find(op->name) == internal.end() ||
            different_device_api(device_api, internal[op->name], target)) {
            buffers_to_track.insert(op->name);
        }
        IRVisitor::visit(op);
    }

    void visit(const Variable *op) {
        if (op->type.is_handle() && ends_with(op->name, ".buffer")) {
            buffers_to_track.insert(op->name.substr(0, op->name.size() - 7));
        }
    }

public:
    set<string> buffers_to_track;
    FindBuffersToTrack(const Target &t) : target(t), device_api(DeviceAPI::Host) {}
};

class InjectBufferCopies : public IRMutator {
    using IRMutator::visit;

    // BufferInfo tracks the state of a given buffer over an IR scope.
    // Generally the scope is a ProducerConsumer. The data herein is mutable.
    struct BufferInfo {
        bool host_touched,  // Is there definitely a host-side allocation?
            dev_touched,    // Is there definitely a device-side allocation?
            host_current,   // Is the data known to be up-to-date on the host?
            dev_current,    // Is the data known to be up-to-date on the device?
            internal,       // Did Halide allocate this buffer?
            dev_allocated,  // Has the buffer been allocated?
            on_single_device; // Used to track whether zero copy is allowed for an internal allocation.

        // The compute_at loop level for this buffer. It's at this
        // loop level that all copies should occur. Empty string for
        // input buffers and compute_root things.
        string loop_level;
        DeviceAPI device_first_touched;      // First device to read or write in
        DeviceAPI current_device;            // Valid if dev_current is true
        std::set<DeviceAPI> devices_reading; // List of devices, including host, reading buffer in visited scope
        std::set<DeviceAPI> devices_writing; // List of devices, including host, writing buffer in visited scope

        BufferInfo() : host_touched(false),
                       dev_touched(false),
                       host_current(false),
                       dev_current(false),
                       internal(false),
                       dev_allocated(true),  // This is true unless we know for sure it is not allocated (this BufferInfo is from an Allocate node).
                       on_single_device(false),
                       device_first_touched(DeviceAPI::None), // Meaningless initial value
                       current_device(DeviceAPI::Host) {}
    };

    map<string, BufferInfo> state;
    string loop_level;
    const set<string> &buffers_to_track;
    const Target &target;
    DeviceAPI device_api;

    Expr make_device_interface_call(DeviceAPI device_api) {
        std::string interface_name;
        switch (device_api) {
          case DeviceAPI::CUDA:
            interface_name = "halide_cuda_device_interface";
            break;
          case DeviceAPI::OpenCL:
            interface_name = "halide_opencl_device_interface";
            break;
          case DeviceAPI::Metal:
            interface_name = "halide_metal_device_interface";
            break;
          case DeviceAPI::GLSL:
            interface_name = "halide_opengl_device_interface";
            break;
          case DeviceAPI::OpenGLCompute:
            interface_name = "halide_openglcompute_device_interface";
            break;
          case DeviceAPI::Hexagon:
            interface_name = "halide_hexagon_device_interface";
            break;
          default:
            internal_error << "Bad DeviceAPI " << static_cast<int>(device_api) << "\n";
            break;
        }
        std::vector<Expr> no_args;
        return Call::make(type_of<const char *>(), interface_name, no_args, Call::Extern);
    }

    Stmt make_dev_malloc(string buf_name, DeviceAPI target_device_api, bool is_device_and_host) {
        Expr buf = Variable::make(type_of<struct halide_buffer_t *>(), buf_name + ".buffer");
        Expr device_interface = make_device_interface_call(target_device_api);
        Stmt device_malloc = call_extern_and_assert(is_device_and_host ? "halide_device_and_host_malloc"
                                                                       : "halide_device_malloc",
                                                    {buf, device_interface});
        Stmt destructor =
            Evaluate::make(Call::make(Int(32), Call::register_destructor,
                                      {Expr(is_device_and_host ? "halide_device_and_host_free_as_destructor"
                                                         : "halide_device_free_as_destructor"), buf}, Call::Intrinsic));
        return Block::make(device_malloc, destructor);
    }

    enum CopyDirection {
        NoCopy,
        ToHost,
        ToDevice
    };

    Stmt make_buffer_copy(CopyDirection direction, string buf_name, DeviceAPI target_device_api) {
        internal_assert(direction == ToHost || direction == ToDevice) << "make_buffer_copy caller logic error.\n";
        std::vector<Expr> args;
        Expr buffer = Variable::make(type_of<struct halide_buffer_t *>(), buf_name + ".buffer");
        args.push_back(buffer);
        if (direction == ToDevice) {
            args.push_back(make_device_interface_call(target_device_api));
        }

        std::string suffix = (direction == ToDevice) ? "device" : "host";
        return call_extern_and_assert("halide_copy_to_" + suffix, args);
    }

    // Prepend code to the statement that copies everything marked as
    // a dev read to host or dev.
    Stmt do_copies(Stmt s) {
        internal_assert(s.defined());

        // Cannot do any sort of buffer copying in device code yet.
        if (device_api != DeviceAPI::Host) {
            return s;
        }

        debug(4) << "At loop level " << loop_level << "\n";

        for (pair<const string, BufferInfo> &i : state) {
            CopyDirection direction = NoCopy;
            BufferInfo &buf = i.second;
            if (buf.loop_level != loop_level) {
                continue;
            }

            debug(4) << "do_copies for " << i.first << "\n"
                     << "Host current: " << buf.host_current << " Device current: " << buf.dev_current << "\n"
                     << "Host touched: " << buf.host_touched << " Device touched: " << buf.dev_touched << "\n"
                     << "Internal: " << buf.internal << " Device touching first: "
                     << static_cast<int>(buf.device_first_touched) << "\n"
                     << "Current device: " << static_cast<int>(buf.current_device) << "\n";
            DeviceAPI touching_device = DeviceAPI::None;
            bool host_read = false;
            size_t non_host_devices_reading_count = 0;
            DeviceAPI reading_device = DeviceAPI::None;
            for (DeviceAPI dev : buf.devices_reading) {
                debug(4) << "Device " << static_cast<int>(dev) << " read buffer\n";
                if (dev != DeviceAPI::Host) {
                    non_host_devices_reading_count++;
                    reading_device = dev;
                    touching_device = dev;
                } else {
                    host_read = true;
                }
            }
            bool host_wrote = false;
            size_t non_host_devices_writing_count = 0;
            DeviceAPI writing_device = DeviceAPI::None;
            for (DeviceAPI dev : buf.devices_writing) {
                debug(4) << "Device " << static_cast<int>(dev) << " wrote buffer\n";
                if (dev != DeviceAPI::Host) {
                    non_host_devices_writing_count++;
                    writing_device = dev;
                    touching_device = dev;
                } else {
                    host_wrote = true;
                }
            }

            // Ideally this will support multi-device buffers someday, but not now.
            internal_assert(non_host_devices_reading_count <= 1);
            internal_assert(non_host_devices_writing_count <= 1);
            internal_assert((non_host_devices_reading_count == 0 || non_host_devices_writing_count == 0) ||
                            reading_device == writing_device);

            bool device_read = non_host_devices_reading_count > 0;
            bool device_wrote = non_host_devices_writing_count > 0;

            // Update whether there needs to be a host or dev-side allocation
            buf.host_touched = host_wrote || host_read || buf.host_touched;
            if (!buf.dev_touched && (device_wrote || device_read)) {
                buf.dev_touched = true;
                buf.device_first_touched = touching_device;
            }

            if ((host_read || host_wrote) && !buf.host_current && (!buf.internal || buf.dev_touched)) {
                // Needs a copy to host. It's OK if the device is also
                // reading it if it's not being written to on the
                // host.
                internal_assert(!device_wrote && !(host_wrote && device_read));
                direction = ToHost;
                buf.host_current = true;
                buf.dev_current = buf.dev_current && !host_wrote;
                debug(4) << "Needs copy to host\n";
            } else if (host_wrote) {
                // Invalidate the device version, if any.
                internal_assert(!device_read && !device_wrote);
                buf.dev_current = false;
                debug(4) << "Invalidating dev_current\n";
            }

            if ((device_read || device_wrote) &&
                ((!buf.dev_current || (buf.current_device != touching_device)) ||
                 (!buf.internal || buf.host_touched))) {
                // Needs a copy-to-dev. It's OK if the host is also
                // reading it if it's not being written to on the
                // device.
                internal_assert(!host_wrote && !(device_wrote && host_read));
                direction = ToDevice;
                // If the buffer will need to be moved from one device to another,
                // a host allocation will be required.
                buf.host_touched = buf.host_touched || (buf.current_device != touching_device);
                buf.dev_current = true;
                buf.current_device = touching_device;
                buf.host_current = buf.host_current && !device_wrote;
                debug(4) << "Needs copy to dev\n";
            } else if (device_wrote) {
                // Invalidate the host version.
                internal_assert(!host_read && !host_wrote);
                buf.host_current = false;
                debug(4) << "Invalidating host_current\n";
            }

            Expr buffer = Variable::make(type_of<struct halide_buffer_t *>(), i.first + ".buffer");

            if (host_wrote) {
                debug(4) << "Setting host dirty for " << i.first << "\n";
                // If we just invalidated the dev pointer, we need to set the host dirty bit.
                Expr set_host_dirty = Call::make(Int(32), Call::buffer_set_host_dirty,
                                                 {buffer, const_true()}, Call::Extern);
                s = Block::make(s, Evaluate::make(set_host_dirty));
            }

            if (device_wrote) {
                // If we just invalidated the host pointer, we need to set the dev dirty bit.
                Expr set_device_dirty = Call::make(Int(32), Call::buffer_set_device_dirty,
                                                   {buffer, const_true()}, Call::Extern);
                s = Block::make(s, Evaluate::make(set_device_dirty));
            }

            // Clear the pending action bits.
            buf.devices_reading.clear();
            buf.devices_writing.clear();

            if (direction != NoCopy && touching_device != DeviceAPI::Host) {
                internal_assert(s.defined());
                s = Block::make(make_buffer_copy(direction, i.first, touching_device), s);
            }

            buf.on_single_device =
                (non_host_devices_reading_count <= 1) &&
                (non_host_devices_writing_count <= 1) &&
                buf.device_first_touched != DeviceAPI::None;

            // Inject a dev_malloc if needed.
            if (!buf.dev_allocated &&
                buf.device_first_touched != DeviceAPI::Host &&
                buf.device_first_touched != DeviceAPI::None) {
                debug(4) << "Injecting device malloc for " << i.first << " on " <<
                    static_cast<int>(buf.device_first_touched) << "\n";
                Stmt dev_malloc = make_dev_malloc(i.first, buf.device_first_touched, false);
                internal_assert(s.defined());
                s = Block::make(dev_malloc, s);
                buf.dev_allocated = true;
            }
        }

        debug(4) << "\n"; // Make series of do_copies a bit more readable.

        return s;
    }

    bool should_track(const string &buf) {
        return buffers_to_track.count(buf) != 0;
    }

    void visit(const Store *op) {
        IRMutator::visit(op);

        if (!should_track(op->name)) {
            return;
        }

        debug(4) << "Device " << static_cast<int>(device_api) << " writes buffer " << op->name << "\n";
        state[op->name].devices_writing.insert(device_api);
    }

    void visit(const Load *op) {
        IRMutator::visit(op);

        if (!should_track(op->name)) {
            return;
        }

        debug(4) << "Device " << static_cast<int>(device_api) << " reads buffer " << op->name << "\n";
        state[op->name].devices_reading.insert(device_api);
    }

    void visit(const Call *op) {
        if (op->is_intrinsic(Call::address_of)) {
            // We're after storage flattening, so the sole arg should be a load.
            internal_assert(op->args.size() == 1);
            const Load *l = op->args[0].as<Load>();
            internal_assert(l);
            Expr new_index = mutate(l->index);
            if (l->index.same_as(new_index)) {
                expr = op;
            } else {
                Expr new_load = Load::make(l->type, l->name, new_index, Buffer<>(),
                                           Parameter(), const_true(l->type.lanes()));
                expr = Call::make(op->type, op->name, {new_load}, Call::Intrinsic);
            }
        } else if (op->is_intrinsic(Call::image_load)) {
            // counts as a device read
            internal_assert(device_api == DeviceAPI::GLSL);
            internal_assert(op->args.size() >= 2);
            const Variable *buffer_var = op->args[1].as<Variable>();
            internal_assert(buffer_var && ends_with(buffer_var->name, ".buffer"));
            string buf_name = buffer_var->name.substr(0, buffer_var->name.size() - 7);
            debug(4) << "Adding image read via image_load for " << buffer_var->name << "\n";
            state[buf_name].devices_reading.insert(device_api);
            IRMutator::visit(op);
        } else if (op->is_intrinsic(Call::image_store)) {
            // counts as a device store
            internal_assert(device_api == DeviceAPI::GLSL);
            internal_assert(op->args.size() >= 2);
            const Variable *buffer_var = op->args[1].as<Variable>();
            internal_assert(buffer_var && ends_with(buffer_var->name, ".buffer"));
            string buf_name = buffer_var->name.substr(0, buffer_var->name.size() - 7);
            debug(4) << "Adding image write via image_store for " << buffer_var->name << "\n";
            state[buf_name].devices_writing.insert(device_api);
            IRMutator::visit(op);
        } else {
            IRMutator::visit(op);
        }
    }

    void visit(const ProducerConsumer *op) {
        if (device_api != DeviceAPI::Host) {
            IRMutator::visit(op);
            return;
        }

        Stmt body = mutate(op->body);
        body = do_copies(body);
        if (body.same_as(op->body)) {
            stmt = op;
        } else {
            stmt = ProducerConsumer::make(op->name, op->is_producer, body);
        }

        if (op->is_producer) {
            bool is_output = true;
            // The buffers associated with this pipeline should get this loop level
            for (pair<const string, BufferInfo> &i : state) {
                const string &buf_name = i.first;
                if (buf_name == op->name || starts_with(buf_name, op->name + ".")) {
                    i.second.loop_level = loop_level;
                    is_output = false;
               }
            }

            // Need to make all output buffers touched on device valid
            if (is_output) {
                for (pair<const string, BufferInfo> &i : state) {
                    const string &buf_name = i.first;
                    if ((buf_name == op->name || starts_with(buf_name, op->name + ".")) &&
                        i.second.dev_touched && i.second.current_device != DeviceAPI::Host) {
                        // Inject a device copy, which will make sure the device buffer is allocated
                        // on the right device and that the host dirty bit is false so the device
                        // can write. (Which will involve copying to the device if host was dirty
                        // for the passed in buffer.)
                        debug(4) << "Injecting device copy for output " << buf_name << " on " <<
                            static_cast<int>(i.second.current_device) << "\n";
                        stmt = Block::make(make_buffer_copy(ToDevice, buf_name, i.second.current_device), stmt);
                    }
                }
            }
        }
    }

    void visit(const Variable *op) {
        IRMutator::visit(op);

        // Direct access to a buffer inside its allocate node
        // (e.g. being passed to an extern stage) implies that its
        // host allocation must exist. Direct access outside an
        // allocate node is just bounds inference to an input or
        // output.
        if (ends_with(op->name, ".buffer")) {
            string buf_name = op->name.substr(0, op->name.size() - 7);
            if (state.find(buf_name) != state.end()) {
                state[buf_name].host_touched = true;
            }
        }

    }

    void visit(const Allocate *op) {
        if (device_api != DeviceAPI::Host ||
            !should_track(op->name)) {
            IRMutator::visit(op);
            return;
        }

        string buf_name = op->name;
        {
          BufferInfo &buf_init(state[buf_name]);

          buf_init.internal = true;
          buf_init.dev_allocated = false;
        }

        IRMutator::visit(op);
        op = stmt.as<Allocate>();
        internal_assert(op);

        BufferInfo &buf_info(state[buf_name]);

        if (buf_info.dev_touched) {
            user_assert(op->extents.size() <= 4)
                << "Buffer " << op->name
                << " cannot be used on the GPU, because it has more than four dimensions.\n";
        }

        // If this buffer is only ever touched on gpu, nuke the host-side allocation.
        if (!buf_info.host_touched) {
            debug(4) << "Eliding host alloc for " << op->name << "\n";
            stmt = Allocate::make(op->name, op->type, op->extents, const_false(), op->body);
        } else if (buf_info.on_single_device &&
                   buf_info.dev_touched) {
            debug(4) << "Making combined host/device alloc for " << op->name << "\n";
            Stmt inner_body = op->body;
            std::vector<const LetStmt *> body_lets;
            // Find LetStmt setting up buffer Variable for op->name as it will
            // now go outside.
            const LetStmt *buffer_init_let = nullptr;
            while (const LetStmt *inner_let = inner_body.as<LetStmt>()) {
                inner_body = inner_let->body;
                if (inner_let->name == op->name + ".buffer") {
                    buffer_init_let = inner_let;
                    break;
                }
                body_lets.push_back(inner_let);
            }

            Stmt combined_malloc = make_dev_malloc(op->name, buf_info.device_first_touched, true);

            // Create a new Allocation scope inside the buffer
            // creation, use the host pointer as the allocation and
            // set the destructor to a nop.  (The Allocation
            // destructor cannot be used as it takes the host pointer
            // as it's argument and we need the complete buffer_t.  it
            // would be possible to keep a map between host pointers
            // and dev ones to facilitate this, but it seems better to
            // just register a destructor with the buffer creation.)
            inner_body = Allocate::make(op->name, op->type, op->extents, op->condition, inner_body,
                                        Call::make(Handle(), Call::buffer_get_host,
                                                   { Variable::make(type_of<struct halide_buffer_t *>(), op->name + ".buffer") },
                                                   Call::Extern),
                                        "halide_device_host_nop_free"); // TODO: really should not have to introduce this routine to get a nop free
            // Wrap combined malloc around Allocate.
            inner_body = Block::make(combined_malloc, inner_body);

            // Rewrite original buffer_init call and wrap it around the combined malloc.
            std::vector<Expr> create_buffer_args;
            internal_assert(buffer_init_let) << "Could not find definition of " << op->name << ".buffer\n";

<<<<<<< HEAD
            class NukeHostField : public IRMutator {
                using IRMutator::visit;
                void visit(const Call *call) {
                    if (call->is_intrinsic(Call::address_of)) {
                        const Load *l = call->args[0].as<Load>();
                        if (l->name == buf_name) {
                            expr = make_zero(Handle());
                            return;
                        }
                    }
                    IRMutator::visit(call);
                }
                std::string buf_name;
            public:
                NukeHostField(const std::string &b) : buf_name(b) {}
            };
=======
            const Call *possible_create_buffer = buffer_init_let->value.as<Call>();
            if (possible_create_buffer != nullptr &&
                possible_create_buffer->name == Call::buffer_init) {
                // Use the same args, but with a zero host pointer.
                create_buffer_args = possible_create_buffer->args;
                create_buffer_args[1] = make_zero(Handle());
            }
>>>>>>> 62db0384

            Expr buf = NukeHostField(op->name).mutate(buffer_init_let->value);
            stmt = LetStmt::make(op->name + ".buffer", buf, inner_body);

            // Rebuild any wrapped lets outside the one for the _halide_buffer_init
            for (size_t i = body_lets.size(); i > 0; i--) {
                stmt = LetStmt::make(body_lets[i - 1]->name, body_lets[i - 1]->value, stmt);
            }
        }

        state.erase(buf_name);
    }

    void visit(const LetStmt *op) {
        IRMutator::visit(op);
        if (device_api != DeviceAPI::Host) {
            return;
        }

        op = stmt.as<LetStmt>();
        internal_assert(op);

        if (ends_with(op->name, ".buffer")) {
            string buf_name = op->name.substr(0, op->name.size() - 7);
            if (!should_track(buf_name)) {
                return;
            }

            Expr value = op->value;
            if (!state[buf_name].host_touched) {
                // Use null as a host pointer if there's no host allocation
                const Call *create_buffer = op->value.as<Call>();
                internal_assert(create_buffer && create_buffer->name == Call::buffer_init);
                vector<Expr> args = create_buffer->args;
                args[1] = make_zero(Handle());
                value = Call::make(type_of<struct halide_buffer_t *>(), Call::buffer_init, args, Call::Extern);
                stmt = LetStmt::make(op->name, value, op->body);
            }
        }
    }

    void visit(const IfThenElse *op) {
        if (device_api != DeviceAPI::Host) {
            IRMutator::visit(op);
            return;
        }

        Expr cond = mutate(op->condition);

        // If one path writes on host and one path writes on device,
        // what is the state after the if-then-else? We'll need to
        // make a copy of the state map, go down each path, and then
        // unify them.
        map<string, BufferInfo> copy = state;

        Stmt then_case = mutate(op->then_case);
        then_case = do_copies(then_case);

        copy.swap(state);
        Stmt else_case = mutate(op->else_case);
        if (else_case.defined()) {
            else_case = do_copies(else_case);
        }

        for (const pair<string, BufferInfo> &i : copy) {
            const string &buf_name = i.first;

            const BufferInfo &then_state = i.second;
            const BufferInfo &else_state = state[buf_name];
            BufferInfo merged_state;

            internal_assert(then_state.loop_level == else_state.loop_level)
                << "then_state and else_state should have the same loop level for " << buf_name;

            merged_state.loop_level = then_state.loop_level;
            merged_state.host_touched   = then_state.host_touched || else_state.host_touched;
            merged_state.dev_touched    = then_state.dev_touched || else_state.dev_touched;
            merged_state.host_current = then_state.host_current && else_state.host_current;
            merged_state.dev_current  = then_state.dev_current && else_state.dev_current &&
                                        then_state.current_device == else_state.current_device;

            if (then_state.device_first_touched == else_state.device_first_touched) {
                merged_state.on_single_device = then_state.on_single_device && else_state.on_single_device;
                merged_state.device_first_touched = then_state.device_first_touched;
            } else {
                merged_state.on_single_device = false;
                merged_state.device_first_touched = DeviceAPI::None;
            }

            // Merge the device read/write set of then and else case
            merged_state.devices_reading = then_state.devices_reading;
            merged_state.devices_reading.insert(else_state.devices_reading.begin(),
                                                else_state.devices_reading.end());
            merged_state.devices_writing = then_state.devices_writing;
            merged_state.devices_writing.insert(else_state.devices_writing.begin(),
                                                else_state.devices_writing.end());

            state[buf_name] = merged_state;
        }

        if (cond.same_as(op->condition) &&
            then_case.same_as(op->then_case) &&
            else_case.same_as(op->else_case)) {
            stmt = op;
        } else {
            stmt = IfThenElse::make(cond, then_case, else_case);
        }
    }

    void visit(const Block *op) {
        if (device_api != DeviceAPI::Host) {
            IRMutator::visit(op);
            return;
        }

        Stmt first = mutate(op->first);
        first = do_copies(first);

        Stmt rest = op->rest;
        if (rest.defined()) {
            rest = mutate(rest);
            rest = do_copies(rest);
        }

        stmt = Block::make(first, rest);
    }

    void visit(const For *op) {
        string old_loop_level = loop_level;
        loop_level = op->name;

        if (different_device_api(device_api, op->device_api, target)) {
            debug(4) << "Switching from device_api " << static_cast<int>(device_api) << " to op->device_api " <<
                static_cast<int>(op->device_api) << " in for loop " << op->name <<"\n";
            DeviceAPI old_device_api = device_api;
            device_api = fixup_device_api(op->device_api, target);
            if (device_api == DeviceAPI::None) {
                device_api = old_device_api;
            }
            internal_assert(device_api != DeviceAPI::None);
            IRMutator::visit(op);
            device_api = old_device_api;
        } else {
            IRMutator::visit(op);
        }
        loop_level = old_loop_level;
    }

public:
    InjectBufferCopies(const set<string> &i, const Target &t) : loop_level(""), buffers_to_track(i), target(t), device_api(DeviceAPI::Host) {}

};

}  // namespace

Stmt inject_host_dev_buffer_copies(Stmt s, const Target &t) {
    FindBuffersToTrack f(t);
    s.accept(&f);

    debug(4) << "Tracking host <-> dev copies for the following buffers:\n";
    for (const std::string &i : f.buffers_to_track) {
        debug(4) << i << "\n";
    }

    return InjectBufferCopies(f.buffers_to_track, t).mutate(s);
}

}
}<|MERGE_RESOLUTION|>--- conflicted
+++ resolved
@@ -578,7 +578,6 @@
             std::vector<Expr> create_buffer_args;
             internal_assert(buffer_init_let) << "Could not find definition of " << op->name << ".buffer\n";
 
-<<<<<<< HEAD
             class NukeHostField : public IRMutator {
                 using IRMutator::visit;
                 void visit(const Call *call) {
@@ -595,15 +594,6 @@
             public:
                 NukeHostField(const std::string &b) : buf_name(b) {}
             };
-=======
-            const Call *possible_create_buffer = buffer_init_let->value.as<Call>();
-            if (possible_create_buffer != nullptr &&
-                possible_create_buffer->name == Call::buffer_init) {
-                // Use the same args, but with a zero host pointer.
-                create_buffer_args = possible_create_buffer->args;
-                create_buffer_args[1] = make_zero(Handle());
-            }
->>>>>>> 62db0384
 
             Expr buf = NukeHostField(op->name).mutate(buffer_init_let->value);
             stmt = LetStmt::make(op->name + ".buffer", buf, inner_body);
