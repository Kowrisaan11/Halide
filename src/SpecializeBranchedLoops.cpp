--- conflicted
+++ resolved
@@ -980,16 +980,12 @@
     }
 
     StmtOrExpr make_branch_content(const For *op, const vector<StmtOrExpr> &args) {
-<<<<<<< HEAD
-        return For::make(op->name, args[0], args[1], op->for_type, op->device_api, args[2]);
-=======
         // If the loop body is undefined, then just return an undefined Stmt.
         if (!args[2].defined()) {
             return Stmt();
         }
 
-        return For::make(op->name, args[0], args[1], op->for_type, args[2]);
->>>>>>> b9d63c06
+        return For::make(op->name, args[0], args[1], op->for_type, op->device_api, args[2]);
     }
 
     void visit(const For *op) {
