--- conflicted
+++ resolved
@@ -416,44 +416,26 @@
         // NULL-terminated list
         llvm::Type *gpu_args_arr_type = ArrayType::get(arg_t, num_args+1);
         Value *gpu_args_arr =
-<<<<<<< HEAD
-            create_alloca_at_entry(ArrayType::get(arg_t, num_args+1),
-                                   num_args+1, false,
-                                   kernel_name + "_args");
-=======
             create_alloca_at_entry(
                 gpu_args_arr_type,
-                num_args+1,
+                num_args+1, false,
                 kernel_name + "_args");
->>>>>>> e8086205
 
         // NULL-terminated list of size_t's
         llvm::Type *gpu_arg_sizes_arr_type = ArrayType::get(target_size_t_type,
                                                             num_args+1);
         Value *gpu_arg_sizes_arr =
-<<<<<<< HEAD
-            create_alloca_at_entry(ArrayType::get(target_size_t_type, num_args+1),
-                                   num_args+1, false,
-                                   kernel_name + "_arg_sizes");
-=======
             create_alloca_at_entry(
                 gpu_arg_sizes_arr_type,
-                num_args+1,
+                num_args+1, false,
                 kernel_name + "_arg_sizes");
->>>>>>> e8086205
 
         llvm::Type *gpu_arg_is_buffer_arr_type = ArrayType::get(i8, num_args+1);
         Value *gpu_arg_is_buffer_arr =
-<<<<<<< HEAD
-            create_alloca_at_entry(ArrayType::get(i8, num_args+1),
-                                   num_args+1, false,
-                                   kernel_name + "_arg_is_buffer");
-=======
             create_alloca_at_entry(
                 gpu_arg_is_buffer_arr_type,
-                num_args+1,
+                num_args+1, false,
                 kernel_name + "_arg_is_buffer");
->>>>>>> e8086205
 
         for (int i = 0; i < num_args; i++) {
             // get the closure argument
