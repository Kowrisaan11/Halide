#include <iostream>
#include <limits>
#include <sstream>
#include <mutex>

#include "IRPrinter.h"
#include "CodeGen_LLVM.h"
#include "CPlusPlusMangle.h"
#include "IROperator.h"
#include "Debug.h"
#include "Deinterleave.h"
#include "Simplify.h"
#include "JITModule.h"
#include "CodeGen_Internal.h"
#include "Lerp.h"
#include "Util.h"
#include "LLVM_Runtime_Linker.h"
#include "MatlabWrapper.h"
#include "IntegerDivisionTable.h"
#include "CSE.h"

#include "CodeGen_X86.h"
#include "CodeGen_GPU_Host.h"
#include "CodeGen_ARM.h"
#include "CodeGen_MIPS.h"
#include "CodeGen_PowerPC.h"
#include "CodeGen_Hexagon.h"

#if !(__cplusplus > 199711L || _MSC_VER >= 1800)

// VS2013 isn't fully C++11 compatible, but it supports enough of what Halide
// needs for now to be an acceptable minimum for Windows.
#error "Halide requires C++11 or VS2013+; please upgrade your compiler."

#endif

namespace Halide {

std::unique_ptr<llvm::Module> codegen_llvm(const Module &module, llvm::LLVMContext &context) {
    std::unique_ptr<Internal::CodeGen_LLVM> cg(Internal::CodeGen_LLVM::new_for_target(module.target(), context));
    return cg->compile(module);
}

namespace Internal {

using namespace llvm;
using std::ostringstream;
using std::cout;
using std::endl;
using std::string;
using std::vector;
using std::pair;
using std::map;
using std::stack;

// Define a local empty inline function for each target
// to disable initialization.
#define LLVM_TARGET(target) \
    inline void Initialize##target##Target() {}
#include <llvm/Config/Targets.def>
#undef LLVM_TARGET

#define LLVM_ASM_PARSER(target)     \
    inline void Initialize##target##AsmParser() {}
#include <llvm/Config/AsmParsers.def>
#undef LLVM_ASM_PARSER

#define LLVM_ASM_PRINTER(target)    \
    inline void Initialize##target##AsmPrinter() {}
#include <llvm/Config/AsmPrinters.def>
#undef LLVM_ASM_PRINTER

#define InitializeTarget(target)              \
        LLVMInitialize##target##Target();     \
        LLVMInitialize##target##TargetInfo(); \
        LLVMInitialize##target##TargetMC();   \
        llvm_##target##_enabled = true;

#define InitializeAsmParser(target)           \
        LLVMInitialize##target##AsmParser();  \

#define InitializeAsmPrinter(target)          \
        LLVMInitialize##target##AsmPrinter(); \

// Override above empty init function with macro for supported targets.
#ifdef WITH_X86
#define InitializeX86Target()       InitializeTarget(X86)
#define InitializeX86AsmParser()    InitializeAsmParser(X86)
#define InitializeX86AsmPrinter()   InitializeAsmPrinter(X86)
#endif

#ifdef WITH_ARM
#define InitializeARMTarget()       InitializeTarget(ARM)
#define InitializeARMAsmParser()    InitializeAsmParser(ARM)
#define InitializeARMAsmPrinter()   InitializeAsmPrinter(ARM)
#endif

#ifdef WITH_PTX
#define InitializeNVPTXTarget()       InitializeTarget(NVPTX)
#define InitializeNVPTXAsmParser()    InitializeAsmParser(NVPTX)
#define InitializeNVPTXAsmPrinter()   InitializeAsmPrinter(NVPTX)
#endif

#ifdef WITH_AARCH64
#define InitializeAArch64Target()       InitializeTarget(AArch64)
#define InitializeAArch64AsmParser()    InitializeAsmParser(AArch64)
#define InitializeAArch64AsmPrinter()   InitializeAsmPrinter(AArch64)
#endif

#ifdef WITH_MIPS
#define InitializeMipsTarget()       InitializeTarget(Mips)
#define InitializeMipsAsmParser()    InitializeAsmParser(Mips)
#define InitializeMipsAsmPrinter()   InitializeAsmPrinter(Mips)
#endif

#ifdef WITH_POWERPC
#define InitializePowerPCTarget()       InitializeTarget(PowerPC)
#define InitializePowerPCAsmParser()    InitializeAsmParser(PowerPC)
#define InitializePowerPCAsmPrinter()   InitializeAsmPrinter(PowerPC)
#endif

#ifdef WITH_HEXAGON
#define InitializeHexagonTarget()       InitializeTarget(Hexagon)
#define InitializeHexagonAsmParser()    InitializeAsmParser(Hexagon)
#define InitializeHexagonAsmPrinter()   InitializeAsmPrinter(Hexagon)
#endif

namespace {

// Get the LLVM linkage corresponding to a Halide linkage type.
llvm::GlobalValue::LinkageTypes llvm_linkage(LoweredFunc::LinkageType t) {
    // TODO(dsharlet): For some reason, marking internal functions as
    // private linkage on OSX is causing some of the static tests to
    // fail. Figure out why so we can remove this.
    return llvm::GlobalValue::ExternalLinkage;

    switch (t) {
    case LoweredFunc::ExternalPlusMetadata:
    case LoweredFunc::External:
        return llvm::GlobalValue::ExternalLinkage;
    default:
        return llvm::GlobalValue::PrivateLinkage;
    }
}

}

CodeGen_LLVM::CodeGen_LLVM(Target t) :
    function(nullptr), context(nullptr),
    builder(nullptr),
    value(nullptr),
    very_likely_branch(nullptr),
    target(t),
    void_t(nullptr), i1_t(nullptr), i8_t(nullptr),
    i16_t(nullptr), i32_t(nullptr), i64_t(nullptr),
    f16_t(nullptr), f32_t(nullptr), f64_t(nullptr),
    buffer_t_type(nullptr),
    metadata_t_type(nullptr),
    argument_t_type(nullptr),
    scalar_value_t_type(nullptr),
    device_interface_t_type(nullptr),

    // Vector types. These need an LLVMContext before they can be initialized.
    i8x8(nullptr),
    i8x16(nullptr),
    i8x32(nullptr),
    i16x4(nullptr),
    i16x8(nullptr),
    i16x16(nullptr),
    i32x2(nullptr),
    i32x4(nullptr),
    i32x8(nullptr),
    i64x2(nullptr),
    i64x4(nullptr),
    f32x2(nullptr),
    f32x4(nullptr),
    f32x8(nullptr),
    f64x2(nullptr),
    f64x4(nullptr),

    // Wildcards for pattern matching
    wild_i8x8(Variable::make(Int(8, 8), "*")),
    wild_i16x4(Variable::make(Int(16, 4), "*")),
    wild_i32x2(Variable::make(Int(32, 2), "*")),

    wild_u8x8(Variable::make(UInt(8, 8), "*")),
    wild_u16x4(Variable::make(UInt(16, 4), "*")),
    wild_u32x2(Variable::make(UInt(32, 2), "*")),

    wild_i8x16(Variable::make(Int(8, 16), "*")),
    wild_i16x8(Variable::make(Int(16, 8), "*")),
    wild_i32x4(Variable::make(Int(32, 4), "*")),
    wild_i64x2(Variable::make(Int(64, 2), "*")),

    wild_u8x16(Variable::make(UInt(8, 16), "*")),
    wild_u16x8(Variable::make(UInt(16, 8), "*")),
    wild_u32x4(Variable::make(UInt(32, 4), "*")),
    wild_u64x2(Variable::make(UInt(64, 2), "*")),

    wild_i8x32(Variable::make(Int(8, 32), "*")),
    wild_i16x16(Variable::make(Int(16, 16), "*")),
    wild_i32x8(Variable::make(Int(32, 8), "*")),
    wild_i64x4(Variable::make(Int(64, 4), "*")),

    wild_u8x32(Variable::make(UInt(8, 32), "*")),
    wild_u16x16(Variable::make(UInt(16, 16), "*")),
    wild_u32x8(Variable::make(UInt(32, 8), "*")),
    wild_u64x4(Variable::make(UInt(64, 4), "*")),

    wild_f32x2(Variable::make(Float(32, 2), "*")),

    wild_f32x4(Variable::make(Float(32, 4), "*")),
    wild_f64x2(Variable::make(Float(64, 2), "*")),

    wild_f32x8(Variable::make(Float(32, 8), "*")),
    wild_f64x4(Variable::make(Float(64, 4), "*")),

    wild_u1x_ (Variable::make(UInt(1, 0), "*")),
    wild_i8x_ (Variable::make(Int(8, 0), "*")),
    wild_u8x_ (Variable::make(UInt(8, 0), "*")),
    wild_i16x_(Variable::make(Int(16, 0), "*")),
    wild_u16x_(Variable::make(UInt(16, 0), "*")),
    wild_i32x_(Variable::make(Int(32, 0), "*")),
    wild_u32x_(Variable::make(UInt(32, 0), "*")),
    wild_i64x_(Variable::make(Int(64, 0), "*")),
    wild_u64x_(Variable::make(UInt(64, 0), "*")),
    wild_f32x_(Variable::make(Float(32, 0), "*")),
    wild_f64x_(Variable::make(Float(64, 0), "*")),

    // Bounds of types
    min_i8(Int(8).min()),
    max_i8(Int(8).max()),
    max_u8(UInt(8).max()),

    min_i16(Int(16).min()),
    max_i16(Int(16).max()),
    max_u16(UInt(16).max()),

    min_i32(Int(32).min()),
    max_i32(Int(32).max()),
    max_u32(UInt(32).max()),

    min_i64(Int(64).min()),
    max_i64(Int(64).max()),
    max_u64(UInt(64).max()),

    min_f32(Float(32).min()),
    max_f32(Float(32).max()),

    min_f64(Float(64).min()),
    max_f64(Float(64).max()),
    destructor_block(nullptr) {
    initialize_llvm();
}

namespace {

template <typename T>
CodeGen_LLVM *make_codegen(const Target &target,
                           llvm::LLVMContext &context) {
    CodeGen_LLVM *ret = new T(target);
    ret->set_context(context);
    return ret;
}

}

void CodeGen_LLVM::set_context(llvm::LLVMContext &context) {
    this->context = &context;
}

CodeGen_LLVM *CodeGen_LLVM::new_for_target(const Target &target,
                                           llvm::LLVMContext &context) {
    // The awkward mapping from targets to code generators
    if (target.features_any_of({Target::CUDA,
                                Target::OpenCL,
                                Target::OpenGL,
                                Target::OpenGLCompute,
                                Target::Metal})) {
#ifdef WITH_X86
        if (target.arch == Target::X86) {
            return make_codegen<CodeGen_GPU_Host<CodeGen_X86>>(target, context);
        }
#endif
#if defined(WITH_ARM) || defined(WITH_AARCH64)
        if (target.arch == Target::ARM) {
            return make_codegen<CodeGen_GPU_Host<CodeGen_ARM>>(target, context);
        }
#endif
#ifdef WITH_MIPS
        if (target.arch == Target::MIPS) {
            return make_codegen<CodeGen_GPU_Host<CodeGen_MIPS>>(target, context);
        }
#endif
#ifdef WITH_POWERPC
        if (target.arch == Target::POWERPC) {
            return make_codegen<CodeGen_GPU_Host<CodeGen_PowerPC>>(target, context);
        }
#endif

        user_error << "Invalid target architecture for GPU backend: "
                   << target.to_string() << "\n";
        return nullptr;

    } else if (target.arch == Target::X86) {
        return make_codegen<CodeGen_X86>(target, context);
    } else if (target.arch == Target::ARM) {
        return make_codegen<CodeGen_ARM>(target, context);
    } else if (target.arch == Target::MIPS) {
        return make_codegen<CodeGen_MIPS>(target, context);
    } else if (target.arch == Target::POWERPC) {
        return make_codegen<CodeGen_PowerPC>(target, context);
    } else if (target.arch == Target::Hexagon) {
        return make_codegen<CodeGen_Hexagon>(target, context);
    }

    user_error << "Unknown target architecture: "
               << target.to_string() << "\n";
    return nullptr;
}

void CodeGen_LLVM::initialize_llvm() {
    static std::mutex initialize_llvm_mutex;
    std::lock_guard<std::mutex> lock(initialize_llvm_mutex);

    // Initialize the targets we want to generate code for which are enabled
    // in llvm configuration
    if (!llvm_initialized) {

        // You can hack in command-line args to llvm with the
        // environment variable HL_LLVM_ARGS, e.g. HL_LLVM_ARGS="-print-after-all"
        std::string args = get_env_variable("HL_LLVM_ARGS");
        if (!args.empty()) {
            vector<std::string> arg_vec = split_string(args, " ");
            vector<const char *> c_arg_vec;
            c_arg_vec.push_back("llc");
            for (const std::string &s : arg_vec) {
                c_arg_vec.push_back(s.c_str());
            }
            cl::ParseCommandLineOptions((int)(c_arg_vec.size()), &c_arg_vec[0], "Halide compiler\n");
        }

        InitializeNativeTarget();
        InitializeNativeTargetAsmPrinter();
        InitializeNativeTargetAsmParser();

        #define LLVM_TARGET(target)         \
            Initialize##target##Target();
        #include <llvm/Config/Targets.def>
        #undef LLVM_TARGET

        #define LLVM_ASM_PARSER(target)     \
            Initialize##target##AsmParser();
        #include <llvm/Config/AsmParsers.def>
        #undef LLVM_ASM_PARSER

        #define LLVM_ASM_PRINTER(target)    \
            Initialize##target##AsmPrinter();
        #include <llvm/Config/AsmPrinters.def>
        #undef LLVM_ASM_PRINTER

        llvm_initialized = true;
    }
}

void CodeGen_LLVM::init_context() {
    // Ensure our IRBuilder is using the current context.
    delete builder;
    builder = new IRBuilder<>(*context);

    // Branch weights for very likely branches
    llvm::MDBuilder md_builder(*context);
    very_likely_branch = md_builder.createBranchWeights(1 << 30, 0);

    // Define some types
    void_t = llvm::Type::getVoidTy(*context);
    i1_t = llvm::Type::getInt1Ty(*context);
    i8_t = llvm::Type::getInt8Ty(*context);
    i16_t = llvm::Type::getInt16Ty(*context);
    i32_t = llvm::Type::getInt32Ty(*context);
    i64_t = llvm::Type::getInt64Ty(*context);
    f16_t = llvm::Type::getHalfTy(*context);
    f32_t = llvm::Type::getFloatTy(*context);
    f64_t = llvm::Type::getDoubleTy(*context);

    i8x8 = VectorType::get(i8_t, 8);
    i8x16 = VectorType::get(i8_t, 16);
    i8x32 = VectorType::get(i8_t, 32);
    i16x4 = VectorType::get(i16_t, 4);
    i16x8 = VectorType::get(i16_t, 8);
    i16x16 = VectorType::get(i16_t, 16);
    i32x2 = VectorType::get(i32_t, 2);
    i32x4 = VectorType::get(i32_t, 4);
    i32x8 = VectorType::get(i32_t, 8);
    i64x2 = VectorType::get(i64_t, 2);
    i64x4 = VectorType::get(i64_t, 4);
    f32x2 = VectorType::get(f32_t, 2);
    f32x4 = VectorType::get(f32_t, 4);
    f32x8 = VectorType::get(f32_t, 8);
    f64x2 = VectorType::get(f64_t, 2);
    f64x4 = VectorType::get(f64_t, 4);
}

void CodeGen_LLVM::init_module() {
    init_context();

    // Start with a module containing the initial module for this target.
    module = get_initial_module_for_target(target, context);
}

void CodeGen_LLVM::add_external_code(const Module &halide_module) {
    for (const ExternalCode &code_blob : halide_module.external_code()) {
        if (code_blob.is_for_cpu_target(get_target())) {
            add_bitcode_to_module(context, *module, code_blob.contents(), code_blob.name());
        }
    }
}
  
CodeGen_LLVM::~CodeGen_LLVM() {
    delete builder;
}

bool CodeGen_LLVM::llvm_initialized = false;
bool CodeGen_LLVM::llvm_X86_enabled = false;
bool CodeGen_LLVM::llvm_ARM_enabled = false;
bool CodeGen_LLVM::llvm_Hexagon_enabled = false;
bool CodeGen_LLVM::llvm_AArch64_enabled = false;
bool CodeGen_LLVM::llvm_NVPTX_enabled = false;
bool CodeGen_LLVM::llvm_Mips_enabled = false;
bool CodeGen_LLVM::llvm_PowerPC_enabled = false;

namespace {

struct MangledNames {
    string simple_name;
    string extern_name;
    string argv_name;
    string metadata_name;
};

MangledNames get_mangled_names(const std::string &name,
                               LoweredFunc::LinkageType linkage,
                               NameMangling mangling,
                               const std::vector<LoweredArgument> &args,
                               const Target &target) {
    std::vector<std::string> namespaces;
    MangledNames names;
    names.simple_name = extract_namespaces(name, namespaces);
    names.extern_name = names.simple_name;
    names.argv_name = names.simple_name + "_argv";
    names.metadata_name = names.simple_name + "_metadata";

    if (linkage != LoweredFunc::Internal &&
        ((mangling == NameMangling::Default &&
          target.has_feature(Target::CPlusPlusMangling)) ||
         mangling == NameMangling::CPlusPlus)) {
        std::vector<ExternFuncArgument> mangle_args;
        for (const auto &arg : args) {
            if (arg.kind == Argument::InputScalar) {
                mangle_args.push_back(ExternFuncArgument(make_zero(arg.type)));
            } else if (arg.kind == Argument::InputBuffer ||
                       arg.kind == Argument::OutputBuffer) {
                mangle_args.push_back(ExternFuncArgument(Buffer<>()));
            }
        }
        names.extern_name = cplusplus_function_mangled_name(names.simple_name, namespaces, type_of<int>(), mangle_args, target);
        halide_handle_cplusplus_type inner_type(halide_cplusplus_type_name(halide_cplusplus_type_name::Simple, "void"), {}, {},
                                                { halide_handle_cplusplus_type::Pointer, halide_handle_cplusplus_type::Pointer } );
        Type void_star_star(Handle(1, &inner_type));
        names.argv_name = cplusplus_function_mangled_name(names.argv_name, namespaces, type_of<int>(), { ExternFuncArgument(make_zero(void_star_star)) }, target);
        names.metadata_name = cplusplus_function_mangled_name(names.metadata_name, namespaces, type_of<const struct halide_filter_metadata_t *>(), {}, target);
    }
    return names;
}

MangledNames get_mangled_names(const LoweredFunc &f, const Target &target) {
    return get_mangled_names(f.name, f.linkage, f.name_mangling, f.args, target);
}

}  // namespace

std::unique_ptr<llvm::Module> CodeGen_LLVM::compile(const Module &input) {
    init_module();

    debug(1) << "Target triple of initial module: " << module->getTargetTriple() << "\n";

    module->setModuleIdentifier(input.name());

    // Add some target specific info to the module as metadata.
    module->addModuleFlag(llvm::Module::Warning, "halide_use_soft_float_abi", use_soft_float_abi() ? 1 : 0);
    module->addModuleFlag(llvm::Module::Warning, "halide_mcpu", MDString::get(*context, mcpu()));
    module->addModuleFlag(llvm::Module::Warning, "halide_mattrs", MDString::get(*context, mattrs()));

    internal_assert(module && context && builder)
        << "The CodeGen_LLVM subclass should have made an initial module before calling CodeGen_LLVM::compile\n";

    // Ensure some types we need are defined
    buffer_t_type = module->getTypeByName("struct.halide_buffer_t");
    internal_assert(buffer_t_type) << "Did not find halide_buffer_t in initial module";

    type_t_type = module->getTypeByName("struct.halide_type_t");
    internal_assert(type_t_type) << "Did not find halide_type_t in initial module";

    dimension_t_type = module->getTypeByName("struct.halide_dimension_t");
    internal_assert(dimension_t_type) << "Did not find halide_dimension_t in initial module";

    metadata_t_type = module->getTypeByName("struct.halide_filter_metadata_t");
    internal_assert(metadata_t_type) << "Did not find halide_filter_metadata_t in initial module";

    argument_t_type = module->getTypeByName("struct.halide_filter_argument_t");
    internal_assert(argument_t_type) << "Did not find halide_filter_argument_t in initial module";

    scalar_value_t_type = module->getTypeByName("struct.halide_scalar_value_t");
    internal_assert(scalar_value_t_type) << "Did not find halide_scalar_value_t in initial module";

<<<<<<< HEAD
    add_external_code(input);
=======
    device_interface_t_type = module->getTypeByName("struct.halide_device_interface_t");
    internal_assert(scalar_value_t_type) << "Did not find halide_device_interface_t in initial module";
>>>>>>> 5e7185d5

    // Generate the code for this module.
    debug(1) << "Generating llvm bitcode...\n";
    for (const auto &b : input.buffers()) {
        compile_buffer(b);
    }
    for (const auto &f : input.functions()) {
        const auto names = get_mangled_names(f, get_target());

        compile_func(f, names.simple_name, names.extern_name);

        // If the Func is externally visible, also create the argv wrapper and metadata.
        // (useful for calling from JIT and other machine interfaces).
        if (f.linkage == LoweredFunc::ExternalPlusMetadata) {
            llvm::Function *wrapper = add_argv_wrapper(names.argv_name);
            llvm::Function *metadata_getter = embed_metadata_getter(names.metadata_name, names.simple_name, f.args);

            if (target.has_feature(Target::Matlab)) {
                define_matlab_wrapper(module.get(), wrapper, metadata_getter);
            }
        }
    }

    debug(2) << module.get() << "\n";

    // Verify the module is ok
    verifyModule(*module);
    debug(2) << "Done generating llvm bitcode\n";

    // Optimize
    CodeGen_LLVM::optimize_module();

    // Disown the module and return it.
    return std::move(module);
}


void CodeGen_LLVM::begin_func(LoweredFunc::LinkageType linkage, const std::string& name,
                              const std::string& extern_name, const std::vector<LoweredArgument>& args) {
    current_function_args = args;

    // Deduce the types of the arguments to our function
    vector<llvm::Type *> arg_types(args.size());
    for (size_t i = 0; i < args.size(); i++) {
        if (args[i].is_buffer()) {
            arg_types[i] = buffer_t_type->getPointerTo();
        } else {
            arg_types[i] = llvm_type_of(args[i].type);
        }
    }
    FunctionType *func_t = FunctionType::get(i32_t, arg_types, false);

    // Make our function. There may already be a declaration of it.
    function = module->getFunction(extern_name);
    if (!function) {
        function = llvm::Function::Create(func_t, llvm_linkage(linkage), extern_name, module.get());
    } else {
        user_assert(function->isDeclaration())
            << "Another function with the name " << extern_name
            << " already exists in the same module\n";
        if (func_t != function->getFunctionType()) {
            std::cerr << "Desired function type for " << extern_name << ":\n";
            #if LLVM_VERSION >= 50
            func_t->print(dbgs(), true);
            #else
            func_t->dump();
            #endif
            std::cerr << "Declared function type of " << extern_name << ":\n";
            #if LLVM_VERSION >= 50
            function->getFunctionType()->print(dbgs(), true);
            #else
            function->getFunctionType()->dump();
            #endif
            user_error << "Cannot create a function with a declaration of mismatched type.\n";
        }
    }
    set_function_attributes_for_target(function, target);

    // Mark the buffer args as no alias
    for (size_t i = 0; i < args.size(); i++) {
        if (args[i].is_buffer()) {
            function->setDoesNotAlias(i+1);
        }
    }

    debug(1) << "Generating llvm bitcode prolog for function " << name << "...\n";

    // Null out the destructor block.
    destructor_block = nullptr;

    // Make the initial basic block
    BasicBlock *block = BasicBlock::Create(*context, "entry", function);
    builder->SetInsertPoint(block);

    // Put the arguments in the symbol table
    {
        size_t i = 0;
        for (auto &arg : function->args()) {
            sym_push(args[i].name, &arg);
            if (args[i].is_buffer()) {
                push_buffer(args[i].name, args[i].dimensions, &arg);
            }

            if (args[i].alignment.modulus != 0) {
                alignment_info.push(args[i].name, args[i].alignment);
            }

            i++;
        }
    }
}

void CodeGen_LLVM::end_func(const std::vector<LoweredArgument>& args) {
    return_with_error_code(ConstantInt::get(i32_t, 0));

    // Remove the arguments from the symbol table
    for (size_t i = 0; i < args.size(); i++) {
        sym_pop(args[i].name);
        if (args[i].is_buffer()) {
            pop_buffer(args[i].name, args[i].dimensions);
        }

        if (args[i].alignment.modulus != 0) {
            alignment_info.pop(args[i].name);
        }
    }

    llvm::raw_os_ostream os(std::cerr);
    internal_assert(!verifyFunction(*function, &os));

    current_function_args.clear();
}

void CodeGen_LLVM::compile_func(const LoweredFunc &f, const std::string &simple_name,
                                const std::string &extern_name) {
    // Generate the function declaration and argument unpacking code.
    begin_func(f.linkage, simple_name, extern_name, f.args);

    // If building with MSAN, ensure that calls to halide_msan_annotate_buffer_is_initialized()
    // happen for every output buffer if the function succeeds.
    if (f.linkage != LoweredFunc::Internal &&
        target.has_feature(Target::MSAN)) {
        llvm::Function *annotate_buffer_fn = module->getFunction("halide_msan_annotate_buffer_is_initialized_as_destructor");
        internal_assert(annotate_buffer_fn) << "Could not find halide_msan_annotate_buffer_is_initialized_as_destructor in module\n";
        annotate_buffer_fn->setDoesNotAlias(0);
        for (const auto &arg : f.args) {
            if (arg.kind == Argument::OutputBuffer) {
                register_destructor(annotate_buffer_fn, sym_get(arg.name), OnSuccess);
            }
        }
    }

     // Generate the function body.
    debug(1) << "Generating llvm bitcode for function " << f.name << "...\n";
    f.body.accept(this);

    // Clean up and return.
    end_func(f.args);
}

// Given a range of iterators of constant ints, get a corresponding vector of llvm::Constant.
template<typename It>
std::vector<llvm::Constant*> get_constants(llvm::Type *t, It begin, It end) {
    std::vector<llvm::Constant*> ret;
    for (It i = begin; i != end; i++) {
        ret.push_back(ConstantInt::get(t, *i));
    }
    return ret;
}

BasicBlock *CodeGen_LLVM::get_destructor_block() {
    if (!destructor_block) {
        // Create it if it doesn't exist.
        IRBuilderBase::InsertPoint here = builder->saveIP();
        destructor_block = BasicBlock::Create(*context, "destructor_block", function);
        builder->SetInsertPoint(destructor_block);
        // The first instruction in the destructor block is a phi node
        // that collects the error code.
        PHINode *error_code = builder->CreatePHI(i32_t, 0);

        // Calls to destructors will get inserted here.

        // The last instruction is the return op that returns it.
        builder->CreateRet(error_code);

        // Jump back to where we were.
        builder->restoreIP(here);

    }
    internal_assert(destructor_block->getParent() == function);
    return destructor_block;
}

Value *CodeGen_LLVM::register_destructor(llvm::Function *destructor_fn, Value *obj, DestructorType when) {

    // Create a null-initialized stack slot to track this object
    llvm::Type *void_ptr = i8_t->getPointerTo();
    llvm::Value *stack_slot = create_alloca_at_entry(void_ptr, 1, true);

    // Cast the object to llvm's representation of void *
    obj = builder->CreatePointerCast(obj, void_ptr);

    // Put it in the stack slot
    builder->CreateStore(obj, stack_slot);

    // Passing the constant null as the object means the destructor
    // will never get called.
    {
        llvm::Constant *c = dyn_cast<llvm::Constant>(obj);
        if (c && c->isNullValue()) {
            internal_error << "Destructors must take a non-null object\n";
        }
    }

    // Switch to the destructor block, and add code that cleans up
    // this object if the contents of the stack slot is not nullptr.
    IRBuilderBase::InsertPoint here = builder->saveIP();
    BasicBlock *dtors = get_destructor_block();

    builder->SetInsertPoint(dtors->getFirstNonPHI());

    PHINode *error_code = dyn_cast<PHINode>(dtors->begin());
    internal_assert(error_code) << "The destructor block is supposed to start with a phi node\n";

    llvm::Value *should_call = nullptr;
    switch (when) {
        case Always:    should_call = ConstantInt::get(i1_t, 1); break;
        case OnError:   should_call = builder->CreateIsNotNull(error_code); break;
        case OnSuccess: should_call = builder->CreateIsNull(error_code); break;
    }
    llvm::Function *call_destructor = module->getFunction("call_destructor");
    internal_assert(call_destructor);
    internal_assert(destructor_fn);
    internal_assert(should_call);
    Value *args[] = {get_user_context(), destructor_fn, stack_slot, should_call};
    builder->CreateCall(call_destructor, args);

    // Switch back to the original location
    builder->restoreIP(here);

    // Return the stack slot so that it's possible to cleanup the object early.
    return stack_slot;
}

void CodeGen_LLVM::trigger_destructor(llvm::Function *destructor_fn, Value *stack_slot) {
    llvm::Function *call_destructor = module->getFunction("call_destructor");
    internal_assert(call_destructor);
    internal_assert(destructor_fn);
    Value *should_call = ConstantInt::get(i1_t, 1);
    Value *args[] = {get_user_context(), destructor_fn, stack_slot, should_call};
    builder->CreateCall(call_destructor, args);
}

void CodeGen_LLVM::compile_buffer(const Buffer<> &buf) {
    // Embed the buffer declaration as a global.
    internal_assert(buf.defined());

    user_assert(buf.data())
        << "Can't embed buffer " << buf.name() << " because it has a null host pointer.\n";
    user_assert(!buf.device_dirty())
        << "Can't embed Image \"" << buf.name() << "\""
        << " because it has a dirty device pointer\n";

    Constant *type_fields[] = {
        ConstantInt::get(i8_t, buf.type().code()),
        ConstantInt::get(i8_t, buf.type().bits()),
        ConstantInt::get(i16_t, buf.type().lanes())
    };

    Constant *shape = nullptr;
    if (buf.dimensions()) {
        size_t shape_size = buf.dimensions() * sizeof(halide_dimension_t);
        vector<char> shape_blob((char *)buf.raw_buffer()->dim, (char *)buf.raw_buffer()->dim + shape_size);
        shape = create_binary_blob(shape_blob, buf.name() + ".shape");
        shape = ConstantExpr::getPointerCast(shape, dimension_t_type->getPointerTo());
    } else {
        shape = ConstantPointerNull::get(dimension_t_type->getPointerTo());
    }

    // For now, we assume buffers that aren't scalar are constant,
    // while scalars can be mutated. This accommodates all our existing
    // use cases, which is that all buffers are constant, except those
    // used to store stateful module information in offloading runtimes.
    bool constant = buf.dimensions() != 0;

    vector<char> data_blob((const char *)buf.data(), (const char *)buf.data() + buf.size_in_bytes());

    Constant *fields[] = {
        ConstantInt::get(i64_t, 0),                              // device
        ConstantPointerNull::get(device_interface_t_type->getPointerTo()), // device_interface
        create_binary_blob(data_blob, buf.name() + ".data", constant), // host
        ConstantInt::get(i64_t, halide_buffer_flag_host_dirty),  // flags
        ConstantStruct::get(type_t_type, type_fields),           // type
        ConstantInt::get(i32_t, buf.dimensions()),               // dimensions
        shape,                                                   // dim
        ConstantPointerNull::get(i8_t->getPointerTo()),          // padding
    };
    Constant *buffer_struct = ConstantStruct::get(buffer_t_type, fields);

    // Embed the halide_buffer_t and make it point to the data array.
    GlobalVariable *global = new GlobalVariable(*module, buffer_t_type,
                                                false, GlobalValue::PrivateLinkage,
                                                0, buf.name() + ".buffer");
    global->setInitializer(buffer_struct);

    // Finally, dump it in the symbol table
    Constant *zero[] = {ConstantInt::get(i32_t, 0)};
    Constant *global_ptr = ConstantExpr::getInBoundsGetElementPtr(buffer_t_type, global, zero);
    sym_push(buf.name(), global_ptr);
    sym_push(buf.name() + ".buffer", global_ptr);
}

Constant* CodeGen_LLVM::embed_constant_expr(Expr e) {
    if (!e.defined()) {
        return Constant::getNullValue(scalar_value_t_type->getPointerTo());
    }

    internal_assert(!e.type().is_handle()) << "Should never see Handle types here.";

    llvm::Value *val = codegen(e);
    llvm::Constant *constant = dyn_cast<llvm::Constant>(val);
    internal_assert(constant);

    GlobalVariable *storage = new GlobalVariable(
            *module,
            constant->getType(),
            /*isConstant*/ true,
            GlobalValue::PrivateLinkage,
            constant);

    Constant *zero[] = {ConstantInt::get(i32_t, 0)};
    return ConstantExpr::getBitCast(
        ConstantExpr::getInBoundsGetElementPtr(constant->getType(), storage, zero),
        scalar_value_t_type->getPointerTo());
}

// Make a wrapper to call the function with an array of pointer
// args. This is easier for the JIT to call than a function with an
// unknown (at compile time) argument list.
llvm::Function *CodeGen_LLVM::add_argv_wrapper(const std::string &name) {
    llvm::Type *args_t[] = {i8_t->getPointerTo()->getPointerTo()};
    llvm::FunctionType *func_t = llvm::FunctionType::get(i32_t, args_t, false);
    llvm::Function *wrapper = llvm::Function::Create(func_t, llvm::GlobalValue::ExternalLinkage, name, module.get());
    llvm::BasicBlock *block = llvm::BasicBlock::Create(module->getContext(), "entry", wrapper);
    builder->SetInsertPoint(block);

    llvm::Value *arg_array = iterator_to_pointer(wrapper->arg_begin());

    std::vector<llvm::Value *> wrapper_args;
    for (llvm::Function::arg_iterator i = function->arg_begin(); i != function->arg_end(); i++) {
        // Get the address of the nth argument
        llvm::Value *ptr = builder->CreateConstGEP1_32(arg_array, wrapper_args.size());
        ptr = builder->CreateLoad(ptr);
        if (i->getType() == buffer_t_type->getPointerTo()) {
            // Cast the argument to a buffer_t *
            wrapper_args.push_back(builder->CreatePointerCast(ptr, buffer_t_type->getPointerTo()));
        } else {
            // Cast to the appropriate type and load
            ptr = builder->CreatePointerCast(ptr, i->getType()->getPointerTo());
            wrapper_args.push_back(builder->CreateLoad(ptr));
        }
    }
    debug(4) << "Creating call from wrapper to actual function\n";
    llvm::CallInst *result = builder->CreateCall(function, wrapper_args);
    // This call should never inline
    result->setIsNoInline();
    builder->CreateRet(result);
    llvm::raw_os_ostream os(std::cerr);
    llvm::verifyFunction(*wrapper, &os);
    return wrapper;
}

llvm::Function *CodeGen_LLVM::embed_metadata_getter(const std::string &metadata_name,
        const std::string &function_name, const std::vector<LoweredArgument> &args) {
    Constant *zero = ConstantInt::get(i32_t, 0);

    const int num_args = (int) args.size();

    vector<Constant *> arguments_array_entries;
    for (int arg = 0; arg < num_args; ++arg) {

        StructType *type_t_type = module->getTypeByName("struct.halide_type_t");
        internal_assert(type_t_type) << "Did not find halide_type_t in module.\n";

        Constant *type_fields[] = {
            ConstantInt::get(i8_t, args[arg].type.code()),
            ConstantInt::get(i8_t, args[arg].type.bits()),
            ConstantInt::get(i16_t, 1)
        };
        Constant *type = ConstantStruct::get(type_t_type, type_fields);

        Expr def = args[arg].def;
        Expr min = args[arg].min;
        Expr max = args[arg].max;
        if (args[arg].type.is_handle()) {
            // Handle values are always emitted into metadata as "undefined", regardless of
            // what sort of Expr is provided.
            def = min = max = Expr();
        }
        Constant *argument_fields[] = {
            create_string_constant(args[arg].name),
            ConstantInt::get(i32_t, args[arg].kind),
            ConstantInt::get(i32_t, args[arg].dimensions),
            type,
            embed_constant_expr(def),
            embed_constant_expr(min),
            embed_constant_expr(max)
        };
        arguments_array_entries.push_back(ConstantStruct::get(argument_t_type, argument_fields));
    }
    llvm::ArrayType *arguments_array = ArrayType::get(argument_t_type, num_args);
    GlobalVariable *arguments_array_storage = new GlobalVariable(
        *module,
        arguments_array,
        /*isConstant*/ true,
        GlobalValue::PrivateLinkage,
        ConstantArray::get(arguments_array, arguments_array_entries));

    Value *zeros[] = {zero, zero};
    Constant *metadata_fields[] = {
        /* version */ zero,
        /* num_arguments */ ConstantInt::get(i32_t, num_args),
        /* arguments */ ConstantExpr::getInBoundsGetElementPtr(arguments_array, arguments_array_storage, zeros),
        /* target */ create_string_constant(target.to_string()),
        /* name */ create_string_constant(function_name)
    };

    GlobalVariable *metadata_storage = new GlobalVariable(
        *module,
        metadata_t_type,
        /*isConstant*/ true,
        GlobalValue::PrivateLinkage,
        ConstantStruct::get(metadata_t_type, metadata_fields),
        metadata_name + "_storage");

    llvm::FunctionType *func_t = llvm::FunctionType::get(metadata_t_type->getPointerTo(), false);
    llvm::Function *metadata_getter = llvm::Function::Create(func_t, llvm::GlobalValue::ExternalLinkage, metadata_name, module.get());
    llvm::BasicBlock *block = llvm::BasicBlock::Create(module.get()->getContext(), "entry", metadata_getter);
    builder->SetInsertPoint(block);
    builder->CreateRet(metadata_storage);
    llvm::verifyFunction(*metadata_getter);

    return metadata_getter;
}

llvm::Type *CodeGen_LLVM::llvm_type_of(Type t) {
    return Internal::llvm_type_of(context, t);
}

void CodeGen_LLVM::optimize_module() {
    debug(3) << "Optimizing module\n";

    if (debug::debug_level() >= 3) {
        #if LLVM_VERSION >= 50
        module->print(dbgs(), nullptr, false, true);
        #else
        module->dump();
        #endif
    }

    // We override PassManager::add so that we have an opportunity to
    // blacklist problematic LLVM passes.
    class MyFunctionPassManager : public legacy::FunctionPassManager {
    public:
        MyFunctionPassManager(llvm::Module *m) : legacy::FunctionPassManager(m) {}
        virtual void add(Pass *p) override {
#if LLVM_VERSION >= 40
            debug(2) << "Adding function pass: " << p->getPassName().str() << "\n";
#else
            debug(2) << "Adding function pass: " << p->getPassName() << "\n";
#endif
            legacy::FunctionPassManager::add(p);
        }
    };

    class MyModulePassManager : public legacy::PassManager {
    public:
        virtual void add(Pass *p) override {
#if LLVM_VERSION >= 40
            debug(2) << "Adding module pass: " << p->getPassName().str() << "\n";
#else
            debug(2) << "Adding module pass: " << p->getPassName() << "\n";
#endif
            legacy::PassManager::add(p);
        }
    };

    MyFunctionPassManager function_pass_manager(module.get());
    MyModulePassManager module_pass_manager;

    std::unique_ptr<TargetMachine> TM = make_target_machine(*module);
    module_pass_manager.add(createTargetTransformInfoWrapperPass(TM ? TM->getTargetIRAnalysis() : TargetIRAnalysis()));
    function_pass_manager.add(createTargetTransformInfoWrapperPass(TM ? TM->getTargetIRAnalysis() : TargetIRAnalysis()));

    PassManagerBuilder b;
    b.OptLevel = 3;
    b.Inliner = createFunctionInliningPass(b.OptLevel, 0);
    b.LoopVectorize = true;
    b.SLPVectorize = true;
    b.populateFunctionPassManager(function_pass_manager);
    b.populateModulePassManager(module_pass_manager);

    // Run optimization passes
    function_pass_manager.doInitialization();
    for (llvm::Module::iterator i = module->begin(); i != module->end(); i++) {
        function_pass_manager.run(*i);
    }
    function_pass_manager.doFinalization();
    module_pass_manager.run(*module);

    debug(3) << "After LLVM optimizations:\n";
    if (debug::debug_level() >= 2) {
        #if LLVM_VERSION >= 50
        module->print(dbgs(), nullptr, false, true);
        #else
        module->dump();
        #endif
    }
}

void CodeGen_LLVM::sym_push(const string &name, llvm::Value *value) {
    if (!value->getType()->isVoidTy()) {
        value->setName(name);
    }
    symbol_table.push(name, value);
}

void CodeGen_LLVM::sym_pop(const string &name) {
    symbol_table.pop(name);
}

llvm::Value *CodeGen_LLVM::sym_get(const string &name, bool must_succeed) const {
    // look in the symbol table
    if (!symbol_table.contains(name)) {
        if (must_succeed) {
            std::ostringstream err;
            err << "Symbol not found: " << name << "\n";

            if (debug::debug_level() > 0) {
                err << "The following names are in scope:\n"
                    << symbol_table << "\n";
            }

            internal_error << err.str();
        } else {
            return nullptr;
        }
    }
    return symbol_table.get(name);
}

bool CodeGen_LLVM::sym_exists(const string &name) const {
    return symbol_table.contains(name);
}

// Take an llvm Value representing a pointer to a buffer_t,
// and populate the symbol table with its constituent parts
void CodeGen_LLVM::push_buffer(const string &name, int dimensions, llvm::Value *buffer) {
    // Make sure the buffer object itself is not null
    create_assertion(builder->CreateIsNotNull(buffer),
                     Call::make(Int(32), "halide_error_buffer_argument_is_null",
                                {name}, Call::Extern));

    Value *host_ptr = buffer_host(buffer);
    Value *device_ptr = buffer_device(buffer);

    // Instead track this buffer name so that loads and stores from it
    // don't try to be too aligned.
    external_buffer.insert(name);

    // Push the buffer pointer as well, for backends that care.
    sym_push(name + ".buffer", buffer);

    sym_push(name + ".host", host_ptr);
    sym_push(name + ".device", device_ptr);
    sym_push(name + ".host_dirty", buffer_get_flag(buffer, halide_buffer_flag_host_dirty));
    sym_push(name + ".device_dirty", buffer_get_flag(buffer, halide_buffer_flag_device_dirty));
    sym_push(name + ".type.code", buffer_type_code(buffer));
    sym_push(name + ".type.bits", buffer_type_bits(buffer));
    sym_push(name + ".type.lanes", buffer_type_lanes(buffer));
    sym_push(name + ".type.bytes", buffer_type_bytes(buffer));
    for (int i = 0; i < dimensions; i++) {
        string d = std::to_string(i);
        sym_push(name + ".extent." + d, buffer_extent(buffer, i));
        sym_push(name + ".stride." + d, buffer_stride(buffer, i));
        sym_push(name + ".min." + d, buffer_min(buffer, i));
    }
}

void CodeGen_LLVM::pop_buffer(const string &name, int dimensions) {
    sym_pop(name + ".buffer");
    sym_pop(name + ".host");
    sym_pop(name + ".device");
    sym_pop(name + ".host_dirty");
    sym_pop(name + ".device_dirty");
    sym_pop(name + ".type.code");
    sym_pop(name + ".type.bits");
    sym_pop(name + ".type.bytes");
    sym_pop(name + ".type.lanes");
    for (int i = 0; i < dimensions; i++) {
        string d = std::to_string(i);
        sym_pop(name + ".extent." + d);
        sym_pop(name + ".stride." + d);
        sym_pop(name + ".min." + d);
    }
}

llvm::Value *CodeGen_LLVM::create_gep(llvm::Type *t, llvm::Value *obj, std::vector<int> field) {
    vector<llvm::Value *> args;
    for (int i : field) {
        args.push_back(ConstantInt::get(i32_t, i));
    }
    llvm::Value *result;
    result = builder->CreateInBoundsGEP(
        t,
        obj,
        args);
    return result;
}

// Given an llvm value representing a pointer to a buffer_t, extract various subfields
Value *CodeGen_LLVM::buffer_host(Value *buffer) {
    return builder->CreateLoad(buffer_host_ptr(buffer));
}

Value *CodeGen_LLVM::buffer_device(Value *buffer) {
    return builder->CreateLoad(buffer_device_ptr(buffer));
}

Value *CodeGen_LLVM::buffer_device_interface(Value *buffer) {
    return builder->CreateLoad(buffer_device_interface_ptr(buffer));
}

Value *CodeGen_LLVM::buffer_flags(Value *buffer) {
    return builder->CreateLoad(buffer_flags_ptr(buffer));
}

Value *CodeGen_LLVM::buffer_get_flag(Value *buffer, halide_buffer_flags flag) {
    Value *flags = buffer_flags(buffer);
    flags = builder->CreateAnd(flags, ConstantInt::get(i64_t, 1 << flag));
    return builder->CreateICmpNE(flags, ConstantInt::get(i64_t, 0));
}

void CodeGen_LLVM::buffer_set_flag(Value *buffer, halide_buffer_flags flag, bool value) {
    Value *flags_ptr = buffer_flags_ptr(buffer);
    Value *flags = builder->CreateLoad(flags_ptr);
    if (value) {
        flags = builder->CreateOr(flags, ConstantInt::get(i64_t, flag));
    } else {
        flags = builder->CreateAnd(flags, ConstantInt::get(i64_t, ~(flag)));
    }
    builder->CreateStore(flags, flags_ptr);
}

Value *CodeGen_LLVM::buffer_extent(Value *buffer, int i) {
    return builder->CreateLoad(buffer_extent_ptr(buffer, i));
}

Value *CodeGen_LLVM::buffer_stride(Value *buffer, int i) {
    return builder->CreateLoad(buffer_stride_ptr(buffer, i));
}

Value *CodeGen_LLVM::buffer_min(Value *buffer, int i) {
    return builder->CreateLoad(buffer_min_ptr(buffer, i));
}

Value *CodeGen_LLVM::buffer_type_code(Value *buffer) {
    return builder->CreateLoad(buffer_type_code_ptr(buffer));
}

Value *CodeGen_LLVM::buffer_type_bits(Value *buffer) {
    return builder->CreateLoad(buffer_type_bits_ptr(buffer));
}

Value *CodeGen_LLVM::buffer_type_lanes(Value *buffer) {
    return builder->CreateLoad(buffer_type_lanes_ptr(buffer));
}

Value *CodeGen_LLVM::buffer_type_bytes(Value *buffer) {
    Value *bits = buffer_type_bits(buffer);
    return builder->CreateAShr(bits, ConstantInt::get(bits->getType(), 8));
}

Value *CodeGen_LLVM::buffer_dimensions(Value *buffer) {
    return builder->CreateLoad(buffer_dimensions_ptr(buffer));
}

Value *CodeGen_LLVM::buffer_dim_array(Value *buffer) {
    return builder->CreateLoad(buffer_dim_array_ptr(buffer));
}

Value *CodeGen_LLVM::buffer_device_ptr(Value *buffer) {
    return create_gep(buffer_t_type, buffer, {0, 0});
}

Value *CodeGen_LLVM::buffer_device_interface_ptr(Value *buffer) {
    return create_gep(buffer_t_type, buffer, {0, 1});
}

Value *CodeGen_LLVM::buffer_host_ptr(Value *buffer) {
    return create_gep(buffer_t_type, buffer, {0, 2});
}

Value *CodeGen_LLVM::buffer_flags_ptr(Value *buffer) {
    return create_gep(buffer_t_type, buffer, {0, 3});
}

Value *CodeGen_LLVM::buffer_type_ptr(Value *buffer) {
    return create_gep(buffer_t_type, buffer, {0, 4});
}

Value *CodeGen_LLVM::buffer_type_code_ptr(Value *buffer) {
    return create_gep(buffer_t_type, buffer, {0, 4, 0});
}

Value *CodeGen_LLVM::buffer_type_bits_ptr(Value *buffer) {
    return create_gep(buffer_t_type, buffer, {0, 4, 1});
}

Value *CodeGen_LLVM::buffer_type_lanes_ptr(Value *buffer) {
    return create_gep(buffer_t_type, buffer, {0, 4, 2});
}

Value *CodeGen_LLVM::buffer_dimensions_ptr(Value *buffer) {
    return create_gep(buffer_t_type, buffer, {0, 5});
}

Value *CodeGen_LLVM::buffer_dim_array_ptr(Value *buffer) {
    return create_gep(buffer_t_type, buffer, {0, 6});
}

Value *CodeGen_LLVM::buffer_min_ptr(Value *buffer, int i) {
    Value *dim_array = buffer_dim_array(buffer);
    return create_gep(dimension_t_type, dim_array, {i, 0});
}

Value *CodeGen_LLVM::buffer_extent_ptr(Value *buffer, int i) {
    Value *dim_array = buffer_dim_array(buffer);
    return create_gep(dimension_t_type, dim_array, {i, 1});
}

Value *CodeGen_LLVM::buffer_stride_ptr(Value *buffer, int i) {
    Value *dim_array = buffer_dim_array(buffer);
    return create_gep(dimension_t_type, dim_array, {i, 2});
}

Value *CodeGen_LLVM::codegen(Expr e) {
    internal_assert(e.defined());
    debug(4) << "Codegen: " << e.type() << ", " << e << "\n";
    value = nullptr;
    e.accept(this);
    internal_assert(value) << "Codegen of an expr did not produce an llvm value\n";
    return value;
}

void CodeGen_LLVM::codegen(Stmt s) {
    internal_assert(s.defined());
    debug(3) << "Codegen: " << s << "\n";
    value = nullptr;
    s.accept(this);
}

void CodeGen_LLVM::visit(const IntImm *op) {
    value = ConstantInt::getSigned(llvm_type_of(op->type), op->value);
}

void CodeGen_LLVM::visit(const UIntImm *op) {
    value = ConstantInt::get(llvm_type_of(op->type), op->value);
}

void CodeGen_LLVM::visit(const FloatImm *op) {
    value = ConstantFP::get(llvm_type_of(op->type), op->value);
}

void CodeGen_LLVM::visit(const StringImm *op) {
    value = create_string_constant(op->value);
}

void CodeGen_LLVM::visit(const Cast *op) {
    Halide::Type src = op->value.type();
    Halide::Type dst = op->type;

    value = codegen(op->value);

    llvm::Type *llvm_dst = llvm_type_of(dst);

    if (dst.is_handle() && src.is_handle()) {
        value = builder->CreateBitCast(value, llvm_dst);
    } else if (dst.is_handle() || src.is_handle()) {
        internal_error << "Can't cast from " << src << " to " << dst << "\n";
    } else if (!src.is_float() && !dst.is_float()) {
        // Widening integer casts either zero extend or sign extend,
        // depending on the source type. Narrowing integer casts
        // always truncate.
        value = builder->CreateIntCast(value, llvm_dst, src.is_int());
    } else if (src.is_float() && dst.is_int()) {
        value = builder->CreateFPToSI(value, llvm_dst);
    } else if (src.is_float() && dst.is_uint()) {
        // fptoui has undefined behavior on overflow. Seems reasonable
        // to get an unspecified uint on overflow, but because uint1s
        // are stored in uint8s for float->uint1 casts this undefined
        // behavior manifests itself as uint1 values greater than 1,
        // which could in turn break our bounds inference
        // guarantees. So go via uint8 in this case.
        if (dst.bits() < 8) {
            value = builder->CreateFPToUI(value, llvm_type_of(dst.with_bits(8)));
            value = builder->CreateIntCast(value, llvm_dst, false);
        } else {
            value = builder->CreateFPToUI(value, llvm_dst);
        }
    } else if (src.is_int() && dst.is_float()) {
        value = builder->CreateSIToFP(value, llvm_dst);
    } else if (src.is_uint() && dst.is_float()) {
        value = builder->CreateUIToFP(value, llvm_dst);
    } else {
        internal_assert(src.is_float() && dst.is_float());
        // Float widening or narrowing
        value = builder->CreateFPCast(value, llvm_dst);
    }
}

void CodeGen_LLVM::visit(const Variable *op) {
    value = sym_get(op->name);
}

void CodeGen_LLVM::visit(const Add *op) {
    if (op->type.is_float()) {
        value = builder->CreateFAdd(codegen(op->a), codegen(op->b));
    } else if (op->type.is_int() && op->type.bits() >= 32) {
        // We tell llvm integers don't wrap, so that it generates good
        // code for loop indices.
        value = builder->CreateNSWAdd(codegen(op->a), codegen(op->b));
    } else {
        value = builder->CreateAdd(codegen(op->a), codegen(op->b));
    }
}

void CodeGen_LLVM::visit(const Sub *op) {
    if (op->type.is_float()) {
        value = builder->CreateFSub(codegen(op->a), codegen(op->b));
    } else if (op->type.is_int() && op->type.bits() >= 32) {
        // We tell llvm integers don't wrap, so that it generates good
        // code for loop indices.
        value = builder->CreateNSWSub(codegen(op->a), codegen(op->b));
    } else {
        value = builder->CreateSub(codegen(op->a), codegen(op->b));
    }
}

void CodeGen_LLVM::visit(const Mul *op) {
    if (op->type.is_float()) {
        value = builder->CreateFMul(codegen(op->a), codegen(op->b));
    } else if (op->type.is_int() && op->type.bits() >= 32) {
        // We tell llvm integers don't wrap, so that it generates good
        // code for loop indices.
        value = builder->CreateNSWMul(codegen(op->a), codegen(op->b));
    } else {
        value = builder->CreateMul(codegen(op->a), codegen(op->b));
    }
}

Expr CodeGen_LLVM::mulhi_shr(Expr a, Expr b, int shr) {
    Type ty = a.type();
    Type wide_ty = ty.with_bits(ty.bits() * 2);

    Expr p_wide = cast(wide_ty, a) * cast(wide_ty, b);
    return cast(ty, p_wide >> (shr + ty.bits()));
}

Expr CodeGen_LLVM::sorted_avg(Expr a, Expr b) {
    // b > a, so the following works without widening:
    // a + (b - a)/2
    return a + (b - a)/2;
}

void CodeGen_LLVM::visit(const Div *op) {
    user_assert(!is_zero(op->b)) << "Division by constant zero in expression: " << Expr(op) << "\n";

    // Detect if it's a small int division
    const int64_t *const_int_divisor = as_const_int(op->b);
    const uint64_t *const_uint_divisor = as_const_uint(op->b);

    int shift_amount;
    if (op->type.is_float()) {
        value = builder->CreateFDiv(codegen(op->a), codegen(op->b));
    } else if (is_const_power_of_two_integer(op->b, &shift_amount) &&
               (op->type.is_int() || op->type.is_uint())) {
        value = codegen(op->a >> shift_amount);
    } else if (const_int_divisor &&
               op->type.is_int() &&
               (op->type.bits() == 8 || op->type.bits() == 16 || op->type.bits() == 32) &&
               *const_int_divisor > 1 &&
               ((op->type.bits() > 8 && *const_int_divisor < 256) || *const_int_divisor < 128)) {

        int64_t multiplier, shift;
        if (op->type.bits() == 32) {
            multiplier = IntegerDivision::table_s32[*const_int_divisor][2];
            shift      = IntegerDivision::table_s32[*const_int_divisor][3];
        } else if (op->type.bits() == 16) {
            multiplier = IntegerDivision::table_s16[*const_int_divisor][2];
            shift      = IntegerDivision::table_s16[*const_int_divisor][3];
        } else {
            // 8 bit
            multiplier = IntegerDivision::table_s8[*const_int_divisor][2];
            shift      = IntegerDivision::table_s8[*const_int_divisor][3];
        }
        Expr num = op->a;

        // Make an all-ones mask if the numerator is negative
        Expr sign = num >> make_const(op->type, op->type.bits() - 1);

        // Flip the numerator bits if the mask is high.
        num = cast(num.type().with_code(Type::UInt), num);
        num = num ^ sign;

        // Multiply and keep the high half of the
        // result, and then apply the shift.
        Expr mult = make_const(num.type(), multiplier);
        num = mulhi_shr(num, mult, shift);

        // Maybe flip the bits back again.
        num = num ^ sign;

        value = codegen(num);

    } else if (const_uint_divisor &&
               op->type.is_uint() &&
               (op->type.bits() == 8 || op->type.bits() == 16 || op->type.bits() == 32) &&
               *const_uint_divisor > 1 && *const_uint_divisor < 256) {

        int64_t method, multiplier, shift;
        if (op->type.bits() == 32) {
            method     = IntegerDivision::table_u32[*const_uint_divisor][1];
            multiplier = IntegerDivision::table_u32[*const_uint_divisor][2];
            shift      = IntegerDivision::table_u32[*const_uint_divisor][3];
        } else if (op->type.bits() == 16) {
            method     = IntegerDivision::table_u16[*const_uint_divisor][1];
            multiplier = IntegerDivision::table_u16[*const_uint_divisor][2];
            shift      = IntegerDivision::table_u16[*const_uint_divisor][3];
        } else {
            method     = IntegerDivision::table_u8[*const_uint_divisor][1];
            multiplier = IntegerDivision::table_u8[*const_uint_divisor][2];
            shift      = IntegerDivision::table_u8[*const_uint_divisor][3];
        }

        internal_assert(method != 0)
            << "method 0 division is for powers of two and should have been handled elsewhere\n";
        Expr num = op->a;

        // Widen, multiply, narrow
        Expr mult = make_const(num.type(), multiplier);
        Expr val = mulhi_shr(num, mult, method == 1 ? shift : 0);

        if (method == 2) {
            // Average with original numerator.
            val = sorted_avg(val, num);

            // Do the final shift
            if (shift) {
                val = val >> make_const(op->type, shift);
            }
        }

        value = codegen(val);
    } else {
        value = codegen(lower_euclidean_div(op->a, op->b));
    }
}

void CodeGen_LLVM::visit(const Mod *op) {
    // Detect if it's a small int modulus
    const int64_t *const_int_divisor = as_const_int(op->b);
    const uint64_t *const_uint_divisor = as_const_uint(op->b);

    int bits;
    if (op->type.is_float()) {
        value = codegen(simplify(op->a - op->b * floor(op->a/op->b)));
    } else if (is_const_power_of_two_integer(op->b, &bits)) {
        value = codegen(op->a & (op->b - 1));
    } else if (const_int_divisor &&
               op->type.is_int() &&
               (op->type.bits() == 8 || op->type.bits() == 16 || op->type.bits() == 32) &&
               *const_int_divisor > 1 &&
               ((op->type.bits() > 8 && *const_int_divisor < 256) || *const_int_divisor < 128)) {
        // We can use our fast signed integer division
        value = codegen(common_subexpression_elimination(op->a - (op->a / op->b) * op->b));
    } else if (const_uint_divisor &&
               op->type.is_uint() &&
               (op->type.bits() == 8 || op->type.bits() == 16 || op->type.bits() == 32) &&
               *const_uint_divisor > 1 && *const_uint_divisor < 256) {
        // We can use our fast unsigned integer division
        value = codegen(common_subexpression_elimination(op->a - (op->a / op->b) * op->b));
    } else {
        // To match our definition of division, mod should be between 0
        // and |b|.
        value = codegen(lower_euclidean_mod(op->a, op->b));
    }
}

void CodeGen_LLVM::visit(const Min *op) {
    string a_name = unique_name('a');
    string b_name = unique_name('b');
    Expr a = Variable::make(op->a.type(), a_name);
    Expr b = Variable::make(op->b.type(), b_name);
    value = codegen(Let::make(a_name, op->a,
                              Let::make(b_name, op->b,
                                        select(a < b, a, b))));
}

void CodeGen_LLVM::visit(const Max *op) {
    string a_name = unique_name('a');
    string b_name = unique_name('b');
    Expr a = Variable::make(op->a.type(), a_name);
    Expr b = Variable::make(op->b.type(), b_name);
    value = codegen(Let::make(a_name, op->a,
                              Let::make(b_name, op->b,
                                        select(a > b, a, b))));
}

void CodeGen_LLVM::visit(const EQ *op) {
    Value *a = codegen(op->a);
    Value *b = codegen(op->b);
    Halide::Type t = op->a.type();
    if (t.is_float()) {
        value = builder->CreateFCmpOEQ(a, b);
    } else {
        value = builder->CreateICmpEQ(a, b);
    }
}

void CodeGen_LLVM::visit(const NE *op) {
    Value *a = codegen(op->a);
    Value *b = codegen(op->b);
    Halide::Type t = op->a.type();
    if (t.is_float()) {
        value = builder->CreateFCmpONE(a, b);
    } else {
        value = builder->CreateICmpNE(a, b);
    }
}

void CodeGen_LLVM::visit(const LT *op) {
    Value *a = codegen(op->a);
    Value *b = codegen(op->b);

    Halide::Type t = op->a.type();
    if (t.is_float()) {
        value = builder->CreateFCmpOLT(a, b);
    } else if (t.is_int()) {
        value = builder->CreateICmpSLT(a, b);
    } else {
        value = builder->CreateICmpULT(a, b);
    }
}

void CodeGen_LLVM::visit(const LE *op) {
    Value *a = codegen(op->a);
    Value *b = codegen(op->b);
    Halide::Type t = op->a.type();
    if (t.is_float()) {
        value = builder->CreateFCmpOLE(a, b);
    } else if (t.is_int()) {
        value = builder->CreateICmpSLE(a, b);
    } else {
        value = builder->CreateICmpULE(a, b);
    }
}

void CodeGen_LLVM::visit(const GT *op) {
    Value *a = codegen(op->a);
    Value *b = codegen(op->b);
    Halide::Type t = op->a.type();
    if (t.is_float()) {
        value = builder->CreateFCmpOGT(a, b);
    } else if (t.is_int()) {
        value = builder->CreateICmpSGT(a, b);
    } else {
        value = builder->CreateICmpUGT(a, b);
    }
}

void CodeGen_LLVM::visit(const GE *op) {
    Value *a = codegen(op->a);
    Value *b = codegen(op->b);
    Halide::Type t = op->a.type();
    if (t.is_float()) {
        value = builder->CreateFCmpOGE(a, b);
    } else if (t.is_int()) {
        value = builder->CreateICmpSGE(a, b);
    } else {
        value = builder->CreateICmpUGE(a, b);
    }
}

void CodeGen_LLVM::visit(const And *op) {
    value = builder->CreateAnd(codegen(op->a), codegen(op->b));
}

void CodeGen_LLVM::visit(const Or *op) {
    value = builder->CreateOr(codegen(op->a), codegen(op->b));
}

void CodeGen_LLVM::visit(const Not *op) {
    value = builder->CreateNot(codegen(op->a));
}


void CodeGen_LLVM::visit(const Select *op) {
    if (op->type == Int(32)) {
        // llvm has a performance bug inside of loop strength
        // reduction that barfs on long chains of selects. To avoid
        // it, we use bit-masking instead.
        Value *cmp = codegen(op->condition);
        Value *a = codegen(op->true_value);
        Value *b = codegen(op->false_value);
        cmp = builder->CreateIntCast(cmp, i32_t, true);
        a = builder->CreateAnd(a, cmp);
        cmp = builder->CreateNot(cmp);
        b = builder->CreateAnd(b, cmp);
        value = builder->CreateOr(a, b);
    } else {
        value = builder->CreateSelect(codegen(op->condition),
                                      codegen(op->true_value),
                                      codegen(op->false_value));
    }
}

namespace {
Expr promote_64(Expr e) {
    if (const Add *a = e.as<Add>()) {
        return Add::make(promote_64(a->a), promote_64(a->b));
    } else if (const Sub *s = e.as<Sub>()) {
        return Sub::make(promote_64(s->a), promote_64(s->b));
    } else if (const Mul *m = e.as<Mul>()) {
        return Mul::make(promote_64(m->a), promote_64(m->b));
    } else if (const Min *m = e.as<Min>()) {
        return Min::make(promote_64(m->a), promote_64(m->b));
    } else if (const Max *m = e.as<Max>()) {
        return Max::make(promote_64(m->a), promote_64(m->b));
    } else {
        return cast(Int(64), e);
    }
}
}

Value *CodeGen_LLVM::codegen_buffer_pointer(string buffer, Halide::Type type, Expr index) {
    // Promote index to 64-bit on targets that use 64-bit pointers.
    llvm::DataLayout d(module.get());
    if (promote_indices() && d.getPointerSize() == 8) {
        index = promote_64(index);
    }

    // Handles are always indexed as 64-bit.
    if (type.is_handle()) {
        return codegen_buffer_pointer(buffer, UInt(64, type.lanes()), index);
    } else {
        return codegen_buffer_pointer(buffer, type, codegen(index));
    }
}


Value *CodeGen_LLVM::codegen_buffer_pointer(string buffer, Halide::Type type, Value *index) {
    // Find the base address from the symbol table
    Value *base_address = symbol_table.get(buffer + ".host");
    llvm::Type *base_address_type = base_address->getType();
    unsigned address_space = base_address_type->getPointerAddressSpace();

    llvm::Type *load_type = llvm_type_of(type)->getPointerTo(address_space);

    // If the type doesn't match the expected type, we need to pointer cast
    if (load_type != base_address_type) {
        base_address = builder->CreatePointerCast(base_address, load_type);
    }

    llvm::Constant *constant_index = dyn_cast<llvm::Constant>(index);
    if (constant_index && constant_index->isZeroValue()) {
        return base_address;
    }

    // Promote index to 64-bit on targets that use 64-bit pointers.
    llvm::DataLayout d(module.get());
    if (d.getPointerSize() == 8) {
        index = builder->CreateIntCast(index, i64_t, true);
    }

    return builder->CreateInBoundsGEP(base_address, index);
}

namespace {
int next_power_of_two(int x) {
    for (int p2 = 1; ; p2 *= 2) {
        if (p2 >= x) {
            return p2;
        }
    }
    // unreachable.
}
}

void CodeGen_LLVM::add_tbaa_metadata(llvm::Instruction *inst, string buffer, Expr index) {

    // Get the unique name for the block of memory this allocate node
    // is using.
    buffer = get_allocation_name(buffer);

    // If the index is constant, we generate some TBAA info that helps
    // LLVM understand our loads/stores aren't aliased.
    bool constant_index = false;
    int64_t base = 0;
    int64_t width = 1;

    if (index.defined()) {
        if (const Ramp *ramp = index.as<Ramp>()) {
            const int64_t *pstride = as_const_int(ramp->stride);
            const int64_t *pbase = as_const_int(ramp->base);
            if (pstride && pbase) {
                // We want to find the smallest aligned width and offset
                // that contains this ramp.
                int64_t stride = *pstride;
                base = *pbase;
                assert(base >= 0);
                width = next_power_of_two(ramp->lanes * stride);

                while (base % width) {
                    base -= base % width;
                    width *= 2;
                }
                constant_index = true;
            }
        } else {
            const int64_t *pbase = as_const_int(index);
            if (pbase) {
                base = *pbase;
                constant_index = true;
            }
        }
    }

    llvm::MDBuilder builder(*context);

    // Add type-based-alias-analysis metadata to the pointer, so that
    // loads and stores to different buffers can get reordered.
    MDNode *tbaa = builder.createTBAARoot("Halide buffer");

    tbaa = builder.createTBAAScalarTypeNode(buffer, tbaa);

    // We also add metadata for constant indices to allow loads and
    // stores to the same buffer to get reordered.
    if (constant_index) {
        for (int w = 1024; w >= width; w /= 2) {
            int64_t b = (base / w) * w;

            std::stringstream level;
            level << buffer << ".width" << w << ".base" << b;
            tbaa = builder.createTBAAScalarTypeNode(level.str(), tbaa);
        }
    }

    tbaa = builder.createTBAAStructTagNode(tbaa, tbaa, 0);

    inst->setMetadata("tbaa", tbaa);
}

void CodeGen_LLVM::visit(const Load *op) {
    // If it's a Handle, load it as a uint64_t and then cast
    if (op->type.is_handle()) {
        codegen(reinterpret(op->type, Load::make(UInt(64, op->type.lanes()), op->name,
                                                 op->index, op->image, op->param, op->predicate)));
        return;
    }

    // Predicated load
    if (!is_one(op->predicate)) {
        codegen_predicated_vector_load(op);
        return;
    }

    // There are several cases. Different architectures may wish to override some.
    if (op->type.is_scalar()) {
        // Scalar loads
        Value *ptr = codegen_buffer_pointer(op->name, op->type, op->index);
        LoadInst *load = builder->CreateAlignedLoad(ptr, op->type.bytes());
        add_tbaa_metadata(load, op->name, op->index);
        value = load;
    } else {
        const Ramp *ramp = op->index.as<Ramp>();
        const IntImm *stride = ramp ? ramp->stride.as<IntImm>() : nullptr;

        if (ramp && stride && stride->value == 1) {
            value = codegen_dense_vector_load(op);
        } else if (ramp && stride && stride->value == 2) {
            // Load two vectors worth and then shuffle
            Expr base_a = ramp->base, base_b = ramp->base + ramp->lanes;
            Expr stride_a = make_one(base_a.type());
            Expr stride_b = make_one(base_b.type());

            // False indicates we should take the even-numbered lanes
            // from the load, true indicates we should take the
            // odd-numbered-lanes.
            bool shifted_a = false, shifted_b = false;

            bool external = op->param.defined() || op->image.defined();

            // Don't read beyond the end of an external buffer.
            if (external) {
                base_b -= 1;
                shifted_b = true;
            } else {
                // If the base ends in an odd constant, then subtract one
                // and do a different shuffle. This helps expressions like
                // (f(2*x) + f(2*x+1) share loads
                const Add *add = ramp->base.as<Add>();
                const IntImm *offset = add ? add->b.as<IntImm>() : nullptr;
                if (offset && offset->value & 1) {
                    base_a -= 1;
                    shifted_a = true;
                    base_b -= 1;
                    shifted_b = true;
                }
            }

            // Do each load.
            Expr ramp_a = Ramp::make(base_a, stride_a, ramp->lanes);
            Expr ramp_b = Ramp::make(base_b, stride_b, ramp->lanes);
            Expr load_a = Load::make(op->type, op->name, ramp_a, op->image, op->param, op->predicate);
            Expr load_b = Load::make(op->type, op->name, ramp_b, op->image, op->param, op->predicate);
            Value *vec_a = codegen(load_a);
            Value *vec_b = codegen(load_b);

            // Shuffle together the results.
            vector<int> indices(ramp->lanes);
            for (int i = 0; i < (ramp->lanes + 1)/2; i++) {
                indices[i] = i*2 + (shifted_a ? 1 : 0);
            }
            for (int i = (ramp->lanes + 1)/2; i < ramp->lanes; i++) {
                indices[i] = i*2 + (shifted_b ? 1 : 0);
            }

            value = shuffle_vectors(vec_a, vec_b, indices);
        } else if (ramp && stride && stride->value == -1) {
            // Load the vector and then flip it in-place
            Expr flipped_base = ramp->base - ramp->lanes + 1;
            Expr flipped_stride = make_one(flipped_base.type());
            Expr flipped_index = Ramp::make(flipped_base, flipped_stride, ramp->lanes);
            Expr flipped_load = Load::make(op->type, op->name, flipped_index, op->image, op->param, op->predicate);

            Value *flipped = codegen(flipped_load);

            vector<int> indices(ramp->lanes);
            for (int i = 0; i < ramp->lanes; i++) {
                indices[i] = ramp->lanes - 1 - i;
            }

            value = shuffle_vectors(flipped, indices);
        } else if (ramp) {
            // Gather without generating the indices as a vector
            Value *ptr = codegen_buffer_pointer(op->name, op->type.element_of(), ramp->base);
            Value *stride = codegen(ramp->stride);
            value = UndefValue::get(llvm_type_of(op->type));
            for (int i = 0; i < ramp->lanes; i++) {
                Value *lane = ConstantInt::get(i32_t, i);
                LoadInst *val = builder->CreateLoad(ptr);
                add_tbaa_metadata(val, op->name, op->index);
                value = builder->CreateInsertElement(value, val, lane);
                ptr = builder->CreateInBoundsGEP(ptr, stride);
            }
        } else if (false /* should_scalarize(op->index) */) {
            // TODO: put something sensible in for
            // should_scalarize. Probably a good idea if there are no
            // loads in it, and it's all int32.

            // Compute the index as scalars, and then do a gather
            Value *vec = UndefValue::get(llvm_type_of(op->type));
            for (int i = 0; i < op->type.lanes(); i++) {
                Expr idx = extract_lane(op->index, i);
                Value *ptr = codegen_buffer_pointer(op->name, op->type.element_of(), idx);
                LoadInst *val = builder->CreateLoad(ptr);
                add_tbaa_metadata(val, op->name, op->index);
                vec = builder->CreateInsertElement(vec, val, ConstantInt::get(i32_t, i));
            }
            value = vec;
        } else {
            // General gathers
            Value *index = codegen(op->index);
            Value *vec = UndefValue::get(llvm_type_of(op->type));
            for (int i = 0; i < op->type.lanes(); i++) {
                Value *idx = builder->CreateExtractElement(index, ConstantInt::get(i32_t, i));
                Value *ptr = codegen_buffer_pointer(op->name, op->type.element_of(), idx);
                LoadInst *val = builder->CreateLoad(ptr);
                add_tbaa_metadata(val, op->name, op->index);
                vec = builder->CreateInsertElement(vec, val, ConstantInt::get(i32_t, i));
            }
            value = vec;
        }
    }

}

void CodeGen_LLVM::visit(const Ramp *op) {
    if (is_const(op->stride) && !is_const(op->base)) {
        // If the stride is const and the base is not (e.g. ramp(x, 1,
        // 4)), we can lift out the stride and broadcast the base so
        // we can do a single vector broadcast and add instead of
        // repeated insertion
        Expr broadcast = Broadcast::make(op->base, op->lanes);
        Expr ramp = Ramp::make(make_zero(op->base.type()), op->stride, op->lanes);
        value = codegen(broadcast + ramp);
    } else {
        // Otherwise we generate element by element by adding the stride to the base repeatedly

        Value *base = codegen(op->base);
        Value *stride = codegen(op->stride);

        value = UndefValue::get(llvm_type_of(op->type));
        for (int i = 0; i < op->type.lanes(); i++) {
            if (i > 0) {
                if (op->type.is_float()) {
                    base = builder->CreateFAdd(base, stride);
                } else if (op->type.is_int() && op->type.bits() >= 32) {
                    base = builder->CreateNSWAdd(base, stride);
                } else {
                    base = builder->CreateAdd(base, stride);
                }
            }
            value = builder->CreateInsertElement(value, base, ConstantInt::get(i32_t, i));
        }
    }
}

llvm::Value *CodeGen_LLVM::create_broadcast(llvm::Value *v, int lanes) {
    Constant *undef = UndefValue::get(VectorType::get(v->getType(), lanes));
    Constant *zero = ConstantInt::get(i32_t, 0);
    v = builder->CreateInsertElement(undef, v, zero);
    Constant *zeros = ConstantVector::getSplat(lanes, zero);
    return builder->CreateShuffleVector(v, undef, zeros);
}

void CodeGen_LLVM::visit(const Broadcast *op) {
    value = create_broadcast(codegen(op->value), op->lanes);
}

// Pass through scalars, and unpack broadcasts. Assert if it's a non-vector broadcast.
Expr unbroadcast(Expr e) {
    if (e.type().is_vector()) {
        const Broadcast *broadcast = e.as<Broadcast>();
        internal_assert(broadcast);
        return broadcast->value;
    } else {
        return e;
    }
}

Value *CodeGen_LLVM::interleave_vectors(const std::vector<Value *> &vecs) {
    internal_assert(vecs.size() >= 1);
    for (size_t i = 1; i < vecs.size(); i++) {
        internal_assert(vecs[0]->getType() == vecs[i]->getType());
    }
    int vec_elements = vecs[0]->getType()->getVectorNumElements();

    if (vecs.size() == 1) {
        return vecs[0];
    } else if (vecs.size() == 2) {
        Value *a = vecs[0];
        Value *b = vecs[1];
        vector<int> indices(vec_elements*2);
        for (int i = 0; i < vec_elements*2; i++) {
            indices[i] = i%2 == 0 ? i/2 : i/2 + vec_elements;
        }
        return shuffle_vectors(a, b, indices);
    } else {
        // Grab the even and odd elements of vecs.
        vector<Value *> even_vecs;
        vector<Value *> odd_vecs;
        for (size_t i = 0; i < vecs.size(); i++) {
            if (i%2 == 0) {
                even_vecs.push_back(vecs[i]);
            } else {
                odd_vecs.push_back(vecs[i]);
            }
        }

        // If the number of vecs is odd, save the last one for later.
        Value *last = nullptr;
        if (even_vecs.size() > odd_vecs.size()) {
            last = even_vecs.back();
            even_vecs.pop_back();
        }
        internal_assert(even_vecs.size() == odd_vecs.size());

        // Interleave the even and odd parts.
        Value *even = interleave_vectors(even_vecs);
        Value *odd = interleave_vectors(odd_vecs);

        if (last) {
            int result_elements = vec_elements*vecs.size();

            // Interleave even and odd, leaving a space for the last element.
            vector<int> indices(result_elements, -1);
            for (int i = 0, idx = 0; i < result_elements; i++) {
                if (i%vecs.size() < vecs.size() - 1) {
                    indices[i] = idx%2 == 0 ? idx/2 : idx/2 + vec_elements*even_vecs.size();
                    idx++;
                }
            }
            Value *even_odd = shuffle_vectors(even, odd, indices);

            // Interleave the last vector into the result.
            last = slice_vector(last, 0, result_elements);
            for (int i = 0; i < result_elements; i++) {
                if (i%vecs.size() < vecs.size() - 1) {
                    indices[i] = i;
                } else {
                    indices[i] = i/vecs.size() + result_elements;
                }
            }

            return shuffle_vectors(even_odd, last, indices);
        } else {
            return interleave_vectors({even, odd});
        }
    }
}

void CodeGen_LLVM::scalarize(Expr e) {
    llvm::Type *result_type = llvm_type_of(e.type());

    Value *result = UndefValue::get(result_type);

    for (int i = 0; i < e.type().lanes(); i++) {
        Value *v = codegen(extract_lane(e, i));
        result = builder->CreateInsertElement(result, v, ConstantInt::get(i32_t, i));
    }
    value = result;
}

void CodeGen_LLVM::codegen_predicated_vector_store(const Store *op) {
    const Ramp *ramp = op->index.as<Ramp>();
    if (ramp && is_one(ramp->stride)) { // Dense vector store
        debug(4) << "Predicated dense vector store\n\t" << Stmt(op) << "\n";
        Value *vpred = codegen(op->predicate);
        Halide::Type value_type = op->value.type();
        Value *val = codegen(op->value);
        bool is_external = (external_buffer.find(op->name) != external_buffer.end());
        int alignment = value_type.bytes();
        int native_bits = native_vector_bits();
        int native_bytes = native_bits / 8;

        // Boost the alignment if possible, up to the native vector width.
        ModulusRemainder mod_rem = modulus_remainder(ramp->base, alignment_info);
        while ((mod_rem.remainder & 1) == 0 &&
               (mod_rem.modulus & 1) == 0 &&
               alignment < native_bytes) {
            mod_rem.modulus /= 2;
            mod_rem.remainder /= 2;
            alignment *= 2;
        }

        // If it is an external buffer, then we cannot assume that the host pointer
        // is aligned to at least the native vector width. However, we may be able to do
        // better than just assuming that it is unaligned.
        if (is_external && op->param.defined()) {
            int host_alignment = op->param.host_alignment();
            alignment = gcd(alignment, host_alignment);
        }

        // For dense vector stores wider than the native vector
        // width, bust them up into native vectors.
        int store_lanes = value_type.lanes();
        int native_lanes = native_bits / value_type.bits();

        for (int i = 0; i < store_lanes; i += native_lanes) {
            int slice_lanes = std::min(native_lanes, store_lanes - i);
            Expr slice_base = simplify(ramp->base + i);
            Expr slice_stride = make_one(slice_base.type());
            Expr slice_index = slice_lanes == 1 ? slice_base : Ramp::make(slice_base, slice_stride, slice_lanes);
            Value *slice_val = slice_vector(val, i, slice_lanes);
            Value *elt_ptr = codegen_buffer_pointer(op->name, value_type.element_of(), slice_base);
            Value *vec_ptr = builder->CreatePointerCast(elt_ptr, slice_val->getType()->getPointerTo());

            Value *slice_mask = slice_vector(vpred, i, slice_lanes);
            Instruction *store_inst = builder->CreateMaskedStore(slice_val, vec_ptr, alignment, slice_mask);
            add_tbaa_metadata(store_inst, op->name, slice_index);
        }
    } else { // It's not dense vector store, we need to scalarize it
        debug(4) << "Scalarize predicated vector store\n";
        Type value_type = op->value.type().element_of();
        Value *vpred = codegen(op->predicate);
        Value *vval = codegen(op->value);
        Value *vindex = codegen(op->index);
        for (int i = 0; i < op->index.type().lanes(); i++) {
            Constant *lane = ConstantInt::get(i32_t, i);
            Value *p = builder->CreateExtractElement(vpred, lane);
            if (p->getType() != i1_t) {
                p = builder->CreateIsNotNull(p);
            }

            Value *v = builder->CreateExtractElement(vval, lane);
            Value *idx = builder->CreateExtractElement(vindex, lane);
            internal_assert(p && v && idx);

            BasicBlock *true_bb = BasicBlock::Create(*context, "true_bb", function);
            BasicBlock *after_bb = BasicBlock::Create(*context, "after_bb", function);
            builder->CreateCondBr(p, true_bb, after_bb);

            builder->SetInsertPoint(true_bb);

            // Scalar
            Value *ptr = codegen_buffer_pointer(op->name, value_type, idx);
            builder->CreateAlignedStore(v, ptr, value_type.bytes());

            builder->CreateBr(after_bb);
            builder->SetInsertPoint(after_bb);
        }
    }
}

Value *CodeGen_LLVM::codegen_dense_vector_load(const Load *load, Value *vpred) {
    debug(4) << "Vectorize predicated dense vector load:\n\t" << Expr(load) << "\n";

    const Ramp *ramp = load->index.as<Ramp>();
    internal_assert(ramp && is_one(ramp->stride)) << "Should be dense vector load\n";

    bool is_external = (external_buffer.find(load->name) != external_buffer.end());
    int alignment = load->type.bytes(); // The size of a single element

    int native_bits = native_vector_bits();
    int native_bytes = native_bits / 8;

    // We assume halide_malloc for the platform returns
    // buffers aligned to at least the native vector
    // width. (i.e. 16-byte alignment on arm, and 32-byte
    // alignment on x86), so this is the maximum alignment we
    // can infer based on the index alone.

    // Boost the alignment if possible, up to the native vector width.
    ModulusRemainder mod_rem = modulus_remainder(ramp->base, alignment_info);
    while ((mod_rem.remainder & 1) == 0 &&
           (mod_rem.modulus & 1) == 0 &&
           alignment < native_bytes) {
        mod_rem.modulus /= 2;
        mod_rem.remainder /= 2;
        alignment *= 2;
    }

    // If it is an external buffer, then we cannot assume that the host pointer
    // is aligned to at least native vector width. However, we may be able to do
    // better than just assuming that it is unaligned.
    if (is_external && load->param.defined()) {
        int host_alignment = load->param.host_alignment();
        alignment = gcd(alignment, host_alignment);
    }

    // For dense vector loads wider than the native vector
    // width, bust them up into native vectors
    int load_lanes = load->type.lanes();
    int native_lanes = native_bits / load->type.bits();
    vector<Value *> slices;
    for (int i = 0; i < load_lanes; i += native_lanes) {
        int slice_lanes = std::min(native_lanes, load_lanes - i);
        Expr slice_base = simplify(ramp->base + i);
        Expr slice_stride = make_one(slice_base.type());
        Expr slice_index = slice_lanes == 1 ? slice_base : Ramp::make(slice_base, slice_stride, slice_lanes);
        llvm::Type *slice_type = VectorType::get(llvm_type_of(load->type.element_of()), slice_lanes);
        Value *elt_ptr = codegen_buffer_pointer(load->name, load->type.element_of(), slice_base);
        Value *vec_ptr = builder->CreatePointerCast(elt_ptr, slice_type->getPointerTo());

        Instruction *load_inst;
        if (vpred != nullptr) {
            Value *slice_mask = slice_vector(vpred, i, slice_lanes);
            load_inst = builder->CreateMaskedLoad(vec_ptr, alignment, slice_mask);
        } else {
            load_inst = builder->CreateAlignedLoad(vec_ptr, alignment);
        }
        add_tbaa_metadata(load_inst, load->name, slice_index);
        slices.push_back(load_inst);
    }
    value = concat_vectors(slices);
    return value;
}

void CodeGen_LLVM::codegen_predicated_vector_load(const Load *op) {
    const Ramp *ramp = op->index.as<Ramp>();
    const IntImm *stride = ramp ? ramp->stride.as<IntImm>() : nullptr;

    if (ramp && is_one(ramp->stride)) { // Dense vector load
        value = codegen_dense_vector_load(op, codegen(op->predicate));
    } else if (ramp && stride && stride->value == -1) {
        debug(4) << "Predicated dense vector load with stride -1\n\t" << Expr(op) << "\n";
        vector<int> indices(ramp->lanes);
        for (int i = 0; i < ramp->lanes; i++) {
            indices[i] = ramp->lanes - 1 - i;
        }

        // Flip the predicate
        Value *vpred = codegen(op->predicate);
        vpred = shuffle_vectors(vpred, indices);

        // Load the vector and then flip it in-place
        Expr flipped_base = ramp->base - ramp->lanes + 1;
        Expr flipped_stride = make_one(flipped_base.type());
        Expr flipped_index = Ramp::make(flipped_base, flipped_stride, ramp->lanes);
        Expr flipped_load = Load::make(op->type, op->name, flipped_index, op->image,
                                       op->param, const_true(op->type.lanes()));

        Value *flipped = codegen_dense_vector_load(flipped_load.as<Load>(), vpred);
        value = shuffle_vectors(flipped, indices);
    } else { // It's not dense vector load, we need to scalarize it
        Expr load_expr = Load::make(op->type, op->name, op->index, op->image,
                                    op->param, const_true(op->type.lanes()));
        debug(4) << "Scalarize predicated vector load\n\t" << load_expr << "\n";
        Expr pred_load = Call::make(load_expr.type(),
                                    Call::if_then_else,
                                    {op->predicate, load_expr, make_zero(load_expr.type())},
                                    Internal::Call::Intrinsic);
        value = codegen(pred_load);
    }
}

void CodeGen_LLVM::visit(const Call *op) {
    internal_assert(op->call_type == Call::Extern ||
                    op->call_type == Call::ExternCPlusPlus ||
                    op->call_type == Call::Intrinsic ||
                    op->call_type == Call::PureExtern ||
                    op->call_type == Call::PureIntrinsic)
        << "Can only codegen extern calls and intrinsics\n";

    // Some call nodes are actually injected at various stages as a
    // cue for llvm to generate particular ops. In general these are
    // handled in the standard library, but ones with e.g. varying
    // types are handled here.
    if (op->is_intrinsic(Call::debug_to_file)) {
        internal_assert(op->args.size() == 3);
        const StringImm *filename = op->args[0].as<StringImm>();
        internal_assert(filename) << "Malformed debug_to_file node\n";
        // Grab the function from the initial module
        llvm::Function *debug_to_file = module->getFunction("halide_debug_to_file");
        internal_assert(debug_to_file) << "Could not find halide_debug_to_file function in initial module\n";

        // Make the filename a global string constant
        Value *user_context = get_user_context();
        Value *char_ptr = codegen(Expr(filename));
        vector<Value *> args = {user_context, char_ptr, codegen(op->args[1])};

        Value *buffer = codegen(op->args[2]);
        buffer = builder->CreatePointerCast(buffer, buffer_t_type->getPointerTo());
        args.push_back(buffer);

        value = builder->CreateCall(debug_to_file, args);

    } else if (op->is_intrinsic(Call::bitwise_and)) {
        internal_assert(op->args.size() == 2);
        value = builder->CreateAnd(codegen(op->args[0]), codegen(op->args[1]));
    } else if (op->is_intrinsic(Call::bitwise_xor)) {
        internal_assert(op->args.size() == 2);
        value = builder->CreateXor(codegen(op->args[0]), codegen(op->args[1]));
    } else if (op->is_intrinsic(Call::bitwise_or)) {
        internal_assert(op->args.size() == 2);
        value = builder->CreateOr(codegen(op->args[0]), codegen(op->args[1]));
    } else if (op->is_intrinsic(Call::bitwise_not)) {
        internal_assert(op->args.size() == 1);
        value = builder->CreateNot(codegen(op->args[0]));
    } else if (op->is_intrinsic(Call::reinterpret)) {
        internal_assert(op->args.size() == 1);
        Type dst = op->type;
        Type src = op->args[0].type();
        llvm::Type *llvm_dst = llvm_type_of(dst);
        value = codegen(op->args[0]);
        if (src.is_handle() && !dst.is_handle()) {
            internal_assert(dst.is_uint() && dst.bits() == 64);

            // Handle -> UInt64
            llvm::DataLayout d(module.get());
            if (d.getPointerSize() == 4) {
                llvm::Type *intermediate = llvm_type_of(UInt(32, dst.lanes()));
                value = builder->CreatePtrToInt(value, intermediate);
                value = builder->CreateZExt(value, llvm_dst);
            } else if (d.getPointerSize() == 8) {
                value = builder->CreatePtrToInt(value, llvm_dst);
            } else {
                internal_error << "Pointer size is neither 4 nor 8 bytes\n";
            }

        } else if (dst.is_handle() && !src.is_handle()) {
            internal_assert(src.is_uint() && src.bits() == 64);

            // UInt64 -> Handle
            llvm::DataLayout d(module.get());
            if (d.getPointerSize() == 4) {
                llvm::Type *intermediate = llvm_type_of(UInt(32, src.lanes()));
                value = builder->CreateTrunc(value, intermediate);
                value = builder->CreateIntToPtr(value, llvm_dst);
            } else if (d.getPointerSize() == 8) {
                value = builder->CreateIntToPtr(value, llvm_dst);
            } else {
                internal_error << "Pointer size is neither 4 nor 8 bytes\n";
            }

        } else {
            value = builder->CreateBitCast(codegen(op->args[0]), llvm_dst);
        }
    } else if (op->is_intrinsic(Call::shift_left)) {
        internal_assert(op->args.size() == 2);
        value = builder->CreateShl(codegen(op->args[0]), codegen(op->args[1]));
    } else if (op->is_intrinsic(Call::shift_right)) {
        internal_assert(op->args.size() == 2);
        if (op->type.is_int()) {
            value = builder->CreateAShr(codegen(op->args[0]), codegen(op->args[1]));
        } else {
            value = builder->CreateLShr(codegen(op->args[0]), codegen(op->args[1]));
        }
    } else if (op->is_intrinsic(Call::abs)) {

        internal_assert(op->args.size() == 1);

        // Check if an appropriate vector abs for this type exists in the initial module
        Type t = op->args[0].type();
        string name = (t.is_float() ? "abs_f" : "abs_i") + std::to_string(t.bits());
        llvm::Function * builtin_abs =
            find_vector_runtime_function(name, op->type.lanes()).first;

        if (t.is_vector() && builtin_abs) {
            codegen(Call::make(op->type, name, op->args, Call::Extern));
        } else {
            // Generate select(x >= 0, x, -x) instead
            string x_name = unique_name('x');
            Expr x = Variable::make(op->args[0].type(), x_name);
            value = codegen(Let::make(x_name, op->args[0], select(x >= 0, x, -x)));
        }
    } else if (op->is_intrinsic(Call::absd)) {

        internal_assert(op->args.size() == 2);

        Expr a = op->args[0];
        Expr b = op->args[1];

        // Check if an appropriate vector abs for this type exists in the initial module
        Type t = a.type();
        string name;
        if (t.is_float()) {
            codegen(abs(a - b));
            return;
        } else if (t.is_int()) {
            name = "absd_i" + std::to_string(t.bits());
        } else {
            name = "absd_u" + std::to_string(t.bits());
        }

        llvm::Function *builtin_absd =
            find_vector_runtime_function(name, op->type.lanes()).first;

        if (t.is_vector() && builtin_absd) {
            codegen(Call::make(op->type, name, op->args, Call::Extern));
        } else {
            // Use a select instead
            string a_name = unique_name('a');
            string b_name = unique_name('b');
            Expr a_var = Variable::make(op->args[0].type(), a_name);
            Expr b_var = Variable::make(op->args[1].type(), b_name);
            codegen(Let::make(a_name, op->args[0],
                              Let::make(b_name, op->args[1],
                                        Select::make(a_var < b_var, b_var - a_var, a_var - b_var))));
        }
    } else if (op->is_intrinsic("div_round_to_zero")) {
        internal_assert(op->args.size() == 2);
        Value *a = codegen(op->args[0]);
        Value *b = codegen(op->args[1]);
        if (op->type.is_int()) {
            value = builder->CreateSDiv(a, b);
        } else if (op->type.is_uint()) {
            value = builder->CreateUDiv(a, b);
        } else {
            internal_error << "div_round_to_zero of non-integer type.\n";
        }
    } else if (op->is_intrinsic("mod_round_to_zero")) {
        internal_assert(op->args.size() == 2);
        Value *a = codegen(op->args[0]);
        Value *b = codegen(op->args[1]);
        if (op->type.is_int()) {
            value = builder->CreateSRem(a, b);
        } else if (op->type.is_uint()) {
            value = builder->CreateURem(a, b);
        } else {
            internal_error << "mod_round_to_zero of non-integer type.\n";
        }
    } else if (op->is_intrinsic(Call::address_of)) {
        internal_assert(op->args.size() == 1) << "address_of takes one argument\n";
        internal_assert(op->type.is_handle()) << "address_of must return a Handle type\n";
        const Load *load = op->args[0].as<Load>();
        internal_assert(load) << "The sole argument to address_of must be a Load node\n";
        internal_assert(load->index.type().is_scalar()) << "Can't take the address of a vector load\n";

        value = codegen_buffer_pointer(load->name, load->type, load->index);
    } else if (op->is_intrinsic(Call::lerp)) {
        internal_assert(op->args.size() == 3);
        value = codegen(lower_lerp(op->args[0], op->args[1], op->args[2]));
    } else if (op->is_intrinsic(Call::popcount)) {
        internal_assert(op->args.size() == 1);
        std::vector<llvm::Type*> arg_type(1);
        arg_type[0] = llvm_type_of(op->args[0].type());
        llvm::Function *fn = Intrinsic::getDeclaration(module.get(), Intrinsic::ctpop, arg_type);
        CallInst *call = builder->CreateCall(fn, codegen(op->args[0]));
        value = call;
    } else if (op->is_intrinsic(Call::count_leading_zeros) ||
               op->is_intrinsic(Call::count_trailing_zeros)) {
        internal_assert(op->args.size() == 1);
        std::vector<llvm::Type*> arg_type(1);
        arg_type[0] = llvm_type_of(op->args[0].type());
        llvm::Function *fn = Intrinsic::getDeclaration(module.get(),
                                                       (op->is_intrinsic(Call::count_leading_zeros)) ? Intrinsic::ctlz :
                                                       Intrinsic::cttz,
                                                       arg_type);
        llvm::Value *zero_is_not_undef = llvm::ConstantInt::getFalse(*context);
        llvm::Value *args[2] = { codegen(op->args[0]), zero_is_not_undef };
        CallInst *call = builder->CreateCall(fn, args);
        value = call;
    } else if (op->is_intrinsic(Call::return_second)) {
        internal_assert(op->args.size() == 2);
        codegen(op->args[0]);
        value = codegen(op->args[1]);
    } else if (op->is_intrinsic(Call::if_then_else)) {
        Expr cond = op->args[0];
        if (const Broadcast *b = cond.as<Broadcast>()) {
            cond = b->value;
        }
        if (cond.type().is_vector()) {
            scalarize(op);
        } else {

            internal_assert(op->args.size() == 3);

            BasicBlock *true_bb = BasicBlock::Create(*context, "true_bb", function);
            BasicBlock *false_bb = BasicBlock::Create(*context, "false_bb", function);
            BasicBlock *after_bb = BasicBlock::Create(*context, "after_bb", function);
            builder->CreateCondBr(codegen(cond), true_bb, false_bb);
            builder->SetInsertPoint(true_bb);
            Value *true_value = codegen(op->args[1]);
            builder->CreateBr(after_bb);
            BasicBlock *true_pred = builder->GetInsertBlock();

            builder->SetInsertPoint(false_bb);
            Value *false_value = codegen(op->args[2]);
            builder->CreateBr(after_bb);
            BasicBlock *false_pred = builder->GetInsertBlock();

            builder->SetInsertPoint(after_bb);
            PHINode *phi = builder->CreatePHI(true_value->getType(), 2);
            phi->addIncoming(true_value, true_pred);
            phi->addIncoming(false_value, false_pred);

            value = phi;
        }
    } else if (op->is_intrinsic(Call::make_struct)) {
        if (op->type.is_vector()) {
            // Make a vector of pointers to distinct structs
            scalarize(op);
        } else if (op->args.empty()) {
            // Empty structs can be emitted for arrays of size zero
            // (e.g. the shape of a zero-dimensional buffer). We
            // generate a null in this situation. */
            value = ConstantPointerNull::get(dyn_cast<PointerType>(llvm_type_of(op->type)));
        } else {
            // Codegen each element.
            bool all_same_type = true;
            vector<llvm::Value *> args(op->args.size());
            vector<llvm::Type *> types(op->args.size());
            for (size_t i = 0; i < op->args.size(); i++) {
                args[i] = codegen(op->args[i]);
                types[i] = args[i]->getType();
                all_same_type &= (types[0] == types[i]);
            }

            // Use either a single scalar, a fixed-size array, or a
            // struct. The struct type would always be correct, but
            // the array or scalar type produce slightly simpler IR.
            if (args.size() == 1) {
                value = create_alloca_at_entry(types[0], 1);
                builder->CreateStore(args[0], value);
            } else {
                llvm::Type *aggregate_t = (all_same_type ?
                                           (llvm::Type *)ArrayType::get(types[0], types.size()) :
                                           (llvm::Type *)StructType::get(*context, types));

                value = create_alloca_at_entry(aggregate_t, 1);
                for (size_t i = 0; i < args.size(); i++) {
                    Value *elem_ptr = builder->CreateConstInBoundsGEP2_32(aggregate_t, value, 0, i);
                    builder->CreateStore(args[i], elem_ptr);
                }
            }
        }

    } else if (op->is_intrinsic(Call::stringify)) {
        assert(!op->args.empty());

        if (op->type.is_vector()) {
            scalarize(op);
        } else {

            // Compute the maximum possible size of the message.
            int buf_size = 1; // One for the terminating zero.
            for (size_t i = 0; i < op->args.size(); i++) {
                Type t = op->args[i].type();
                if (op->args[i].as<StringImm>()) {
                    buf_size += op->args[i].as<StringImm>()->value.size();
                } else if (t.is_int() || t.is_uint()) {
                    buf_size += 19; // 2^64 = 18446744073709551616
                } else if (t.is_float()) {
                    if (t.bits() == 32) {
                        buf_size += 47; // %f format of max negative float
                    } else {
                        buf_size += 14; // Scientific notation with 6 decimal places.
                    }
                } else {
                    internal_assert(t.is_handle());
                    buf_size += 18; // 0x0123456789abcdef
                }
            }
            // Round up to a multiple of 16 bytes.
            buf_size = ((buf_size + 15)/16)*16;

            // Clamp to at most 8k.
            if (buf_size > 8192) buf_size = 8192;

            // Allocate a stack array to hold the message.
            llvm::Value *buf = create_alloca_at_entry(i8_t, buf_size);

            llvm::Value *dst = buf;
            llvm::Value *buf_end = builder->CreateConstGEP1_32(buf, buf_size);

            llvm::Function *append_string  = module->getFunction("halide_string_to_string");
            llvm::Function *append_int64   = module->getFunction("halide_int64_to_string");
            llvm::Function *append_uint64  = module->getFunction("halide_uint64_to_string");
            llvm::Function *append_double  = module->getFunction("halide_double_to_string");
            llvm::Function *append_pointer = module->getFunction("halide_pointer_to_string");

            internal_assert(append_string);
            internal_assert(append_int64);
            internal_assert(append_uint64);
            internal_assert(append_double);
            internal_assert(append_pointer);

            for (size_t i = 0; i < op->args.size(); i++) {
                const StringImm *s = op->args[i].as<StringImm>();
                Type t = op->args[i].type();
                internal_assert(t.lanes() == 1);
                vector<Value *> call_args(2);
                call_args[0] = dst;
                call_args[1] = buf_end;

                if (s) {
                    call_args.push_back(codegen(op->args[i]));
                    dst = builder->CreateCall(append_string, call_args);
                } else if (t.is_bool()) {
                    call_args.push_back(builder->CreateSelect(
                        codegen(op->args[i]),
                        codegen(StringImm::make("true")),
                        codegen(StringImm::make("false"))));
                    dst = builder->CreateCall(append_string, call_args);
                } else if (t.is_int()) {
                    call_args.push_back(codegen(Cast::make(Int(64), op->args[i])));
                    call_args.push_back(ConstantInt::get(i32_t, 1));
                    dst = builder->CreateCall(append_int64, call_args);
                } else if (t.is_uint()) {
                    call_args.push_back(codegen(Cast::make(UInt(64), op->args[i])));
                    call_args.push_back(ConstantInt::get(i32_t, 1));
                    dst = builder->CreateCall(append_uint64, call_args);
                } else if (t.is_float()) {
                    call_args.push_back(codegen(Cast::make(Float(64), op->args[i])));
                    // Use scientific notation for doubles
                    call_args.push_back(ConstantInt::get(i32_t, t.bits() == 64 ? 1 : 0));
                    dst = builder->CreateCall(append_double, call_args);
                } else {
                    internal_assert(t.is_handle());
                    call_args.push_back(codegen(op->args[i]));
                    dst = builder->CreateCall(append_pointer, call_args);
                }
            }
            value = buf;
        }
    } else if (op->is_intrinsic(Call::memoize_expr)) {
        // Used as an annotation for caching, should be invisible to
        // codegen. Ignore arguments beyond the first as they are only
        // used in the cache key.
        internal_assert(op->args.size() > 0);
        value = codegen(op->args[0]);
    } else if (op->is_intrinsic(Call::alloca)) {
        // The argument is the number of bytes. It must be const for now.
        internal_assert(op->args.size() == 1);
        const int64_t *sz = as_const_int(op->args[0]);
        internal_assert(sz);

        // We can generate slightly cleaner IR with fewer alignment
        // restrictions if we recognize the most common types we
        // expect to get alloca'd.
        if (op->type == type_of<struct halide_buffer_t *>()) {
            value = create_alloca_at_entry(buffer_t_type, *sz / sizeof(halide_buffer_t));
        } else if (op->type == type_of<struct halide_dimension_t *>()) {
            value = create_alloca_at_entry(dimension_t_type, *sz / sizeof(halide_dimension_t));
        } else {
            // Just use an i8* and make the users bitcast it.
            value = create_alloca_at_entry(i8_t, *sz);
        }
    } else if (op->is_intrinsic(Call::copy_memory)) {
        // Just like memcpy, copy_memory returns the destination address.
        Value *dst = codegen(op->args[0]);
        builder->CreateMemCpy(dst,
                              codegen(op->args[1]),
                              codegen(op->args[2]), 0);
        value = dst;
    } else if (op->is_intrinsic(Call::register_destructor)) {
        internal_assert(op->args.size() == 2);
        const StringImm *fn = op->args[0].as<StringImm>();
        internal_assert(fn);
        Expr arg = op->args[1];
        internal_assert(arg.type().is_handle());
        llvm::Function *f = module->getFunction(fn->value);
        if (!f) {
            llvm::Type *arg_types[] = {i8_t->getPointerTo(), i8_t->getPointerTo()};
            FunctionType *func_t = FunctionType::get(void_t, arg_types, false);
            f = llvm::Function::Create(func_t, llvm::Function::ExternalLinkage, fn->value, module.get());
            f->setCallingConv(CallingConv::C);
        }
        register_destructor(f, codegen(arg), Always);
    } else if (op->is_intrinsic(Call::call_cached_indirect_function)) {
        // Arguments to call_cached_indirect_function are of the form
        //
        //    cond_1, "sub_function_name_1",
        //    cond_2, "sub_function_name_2",
        //    ...
        //    cond_N, "sub_function_name_N"
        //
        // This will generate code that corresponds (roughly) to
        //
        //    static FunctionPtr f = []{
        //      if (cond_1) return sub_function_name_1;
        //      if (cond_2) return sub_function_name_2;
        //      ...
        //      if (cond_N) return sub_function_name_N;
        //    }
        //    return f(args)
        //
        // i.e.: the conditions will be evaluated *in order*; the first one
        // evaluating to true will have its corresponding function cached,
        // which will be used to complete this (and all subsequent) calls.
        //
        // The final condition (cond_N) must evaluate to a constant TRUE
        // value (so that the final function will be selected if all others
        // fail); failure to do so will cause unpredictable results.
        //
        // There is currently no way to clear the cached function pointer.
        //
        // It is assumed/required that all of the conditions are "pure"; each
        // must evaluate to the same value (within a given runtime environment)
        // across multiple evaluations.
        //
        // It is assumed/required that all of the sub-functions have arguments
        // (and return values) that are identical to those of this->function.
        //
        // Note that we require >= 4 arguments: fewer would imply
        // only one condition+function pair, which is pointless to use
        // (the function should always be called directly).
        //
        internal_assert(op->args.size() >= 4);
        internal_assert(!(op->args.size() & 1));

        // Gather information we need about each function.
        struct SubFn {
            llvm::Function *fn;
            llvm::GlobalValue *fn_ptr;
            Expr cond;
        };
        vector<SubFn> sub_fns;
        for (size_t i = 0; i < op->args.size(); i += 2) {
            const string sub_fn_name = op->args[i+1].as<StringImm>()->value;
            string extern_sub_fn_name = sub_fn_name;
            llvm::Function *sub_fn = module->getFunction(sub_fn_name);
            if (!sub_fn) {
                extern_sub_fn_name = get_mangled_names(sub_fn_name,
                                                       LoweredFunc::External,
                                                       NameMangling::Default,
                                                       current_function_args,
                                                       get_target()).extern_name;
                debug(1) << "Did not find function " << sub_fn_name
                         << ", assuming extern \"C\" " << extern_sub_fn_name << "\n";
                vector<llvm::Type *> arg_types;
                for (const auto &arg : function->args()) {
                     arg_types.push_back(arg.getType());
                }
                llvm::Type *result_type = llvm_type_of(op->type);
                FunctionType *func_t = FunctionType::get(result_type, arg_types, false);
                sub_fn = llvm::Function::Create(func_t, llvm::Function::ExternalLinkage,
                                                extern_sub_fn_name, module.get());
                sub_fn->setCallingConv(CallingConv::C);
            }

            llvm::GlobalValue *sub_fn_ptr = module->getNamedValue(extern_sub_fn_name);
            if (!sub_fn_ptr) {
                debug(1) << "Did not find function ptr " << extern_sub_fn_name << ", assuming extern \"C\".\n";
                sub_fn_ptr = new GlobalVariable(*module, sub_fn->getType(),
                                                /*isConstant*/ true, GlobalValue::ExternalLinkage,
                                                /*initializer*/ nullptr, extern_sub_fn_name);
            }
            auto cond = op->args[i];
            sub_fns.push_back({sub_fn, sub_fn_ptr, cond});
        }

        // Create a null-initialized global to track this object.
        const auto base_fn = sub_fns.back().fn;
        const string global_name = unique_name(base_fn->getName().str() + "_indirect_fn_ptr");
        GlobalVariable *global = new GlobalVariable(
            *module,
            base_fn->getType(),
            /*isConstant*/ false,
            GlobalValue::PrivateLinkage,
            ConstantPointerNull::get(base_fn->getType()),
            global_name);
        LoadInst *loaded_value = builder->CreateLoad(global);

        BasicBlock *global_inited_bb = BasicBlock::Create(*context, "global_inited_bb", function);
        BasicBlock *global_not_inited_bb = BasicBlock::Create(*context, "global_not_inited_bb", function);
        BasicBlock *call_fn_bb = BasicBlock::Create(*context, "call_fn_bb", function);

        // Only init the global if not already inited.
        //
        // Note that we deliberately do not attempt to make this threadsafe via (e.g.) mutexes;
        // the requirements of the conditions above mean that multiple writes *should* only
        // be able to re-write the same value, which is harmless for our purposes, and
        // avoiding such code simplifies and speeds the resulting code.
        //
        // (Note that if we ever need to add a way to clear the cached function pointer,
        // we may need to reconsider this, to avoid amusingly horrible race conditions.)
        builder->CreateCondBr(builder->CreateIsNotNull(loaded_value),
            global_inited_bb, global_not_inited_bb, very_likely_branch);

        // Build the not-already-inited case
        builder->SetInsertPoint(global_not_inited_bb);
        llvm::Value *selected_value = nullptr;
        for (int i = sub_fns.size() - 1; i >= 0; i--) {
            const auto sub_fn = sub_fns[i];
            if (!selected_value) {
                selected_value = sub_fn.fn_ptr;
            } else {
                selected_value = builder->CreateSelect(codegen(sub_fn.cond),
                                                       sub_fn.fn_ptr, selected_value);
            }
        }
        builder->CreateStore(selected_value, global);
        builder->CreateBr(call_fn_bb);

        // Just an incoming edge for the Phi node
        builder->SetInsertPoint(global_inited_bb);
        builder->CreateBr(call_fn_bb);

        builder->SetInsertPoint(call_fn_bb);
        PHINode *phi = builder->CreatePHI(selected_value->getType(), 2);
        phi->addIncoming(selected_value, global_not_inited_bb);
        phi->addIncoming(loaded_value, global_inited_bb);

        std::vector<llvm::Value *> call_args;
        for (auto &arg : function->args()) {
             call_args.push_back(&arg);
        }

        llvm::CallInst *call = builder->CreateCall(base_fn->getFunctionType(), phi, call_args);
        value = call;
    } else if (op->is_intrinsic(Call::prefetch)) {
        user_assert((op->args.size() == 3) && is_one(op->args[1]))
            << "Only prefetch of 1 cache line is supported.\n";

        llvm::Function *prefetch_fn = module->getFunction("_halide_prefetch");
        internal_assert(prefetch_fn);

        vector<llvm::Value *> args;
        args.push_back(codegen(op->args[0]));
        // The first argument is a pointer, which has type i8*. We
        // need to cast the argument, which might be a pointer to a
        // different type.
        llvm::Type *ptr_type = prefetch_fn->getFunctionType()->params()[0];
        args[0] = builder->CreateBitCast(args[0], ptr_type);

        value = builder->CreateCall(prefetch_fn, args);

    } else if (op->is_intrinsic(Call::signed_integer_overflow)) {
        user_error << "Signed integer overflow occurred during constant-folding. Signed"
            " integer overflow for int32 and int64 is undefined behavior in"
            " Halide.\n";
    } else if (op->is_intrinsic(Call::indeterminate_expression)) {
        user_error << "Indeterminate expression occurred during constant-folding.\n";
    } else if (op->call_type == Call::Intrinsic ||
               op->call_type == Call::PureIntrinsic) {
        internal_error << "Unknown intrinsic: " << op->name << "\n";
    } else if (op->call_type == Call::PureExtern && op->name == "pow_f32") {
        internal_assert(op->args.size() == 2);
        Expr x = op->args[0];
        Expr y = op->args[1];
        Expr e = Internal::halide_exp(Internal::halide_log(x) * y);
        e.accept(this);
    } else if (op->call_type == Call::PureExtern && op->name == "log_f32") {
        internal_assert(op->args.size() == 1);
        Expr e = Internal::halide_log(op->args[0]);
        e.accept(this);
    } else if (op->call_type == Call::PureExtern && op->name == "exp_f32") {
        internal_assert(op->args.size() == 1);
        Expr e = Internal::halide_exp(op->args[0]);
        e.accept(this);
    } else if (op->call_type == Call::PureExtern &&
               (op->name == "is_nan_f32" || op->name == "is_nan_f64")) {
        internal_assert(op->args.size() == 1);
        Value *a = codegen(op->args[0]);
        value = builder->CreateFCmpUNO(a, a);
    } else {
        // It's an extern call.

        std::string name;
        if (op->call_type == Call::ExternCPlusPlus) {
            user_assert(get_target().has_feature(Target::CPlusPlusMangling)) <<
                "Target must specify C++ name mangling (\"c_plus_plus_name_mangling\") in order to call C++ externs. (" <<
                op->name << ")\n";

            std::vector<std::string> namespaces;
            name = extract_namespaces(op->name, namespaces);
            std::vector<ExternFuncArgument> mangle_args;
            for (const auto &arg : op->args) {
                mangle_args.push_back(ExternFuncArgument(arg));
            }
            name = cplusplus_function_mangled_name(name, namespaces, op->type, mangle_args, get_target());
        } else {
            name = op->name;
        }

        // Codegen the args
        vector<Value *> args(op->args.size());
        for (size_t i = 0; i < op->args.size(); i++) {
            args[i] = codegen(op->args[i]);
        }

        llvm::Function *fn = module->getFunction(name);

        llvm::Type *result_type = llvm_type_of(op->type);

        // Add a user context arg as needed. It's never a vector.
        bool takes_user_context = function_takes_user_context(op->name);
        if (takes_user_context) {
            internal_assert(fn) << "External function " << op->name << " is marked as taking user_context, but is not in the runtime module. Check if runtime_api.cpp needs to be rebuilt.\n";
            debug(4) << "Adding user_context to " << op->name << " args\n";
            args.insert(args.begin(), get_user_context());
        }

        // If we can't find it, declare it extern "C"
        if (!fn) {
            vector<llvm::Type *> arg_types(args.size());
            for (size_t i = 0; i < args.size(); i++) {
                arg_types[i] = args[i]->getType();
                if (arg_types[i]->isVectorTy()) {
                    VectorType *vt = dyn_cast<VectorType>(arg_types[i]);
                    arg_types[i] = vt->getElementType();
                }
            }

            llvm::Type *scalar_result_type = result_type;
            if (result_type->isVectorTy()) {
                VectorType *vt = dyn_cast<VectorType>(result_type);
                scalar_result_type = vt->getElementType();
            }

            FunctionType *func_t = FunctionType::get(scalar_result_type, arg_types, false);

            fn = llvm::Function::Create(func_t, llvm::Function::ExternalLinkage, name, module.get());
            fn->setCallingConv(CallingConv::C);
            debug(4) << "Did not find " << op->name << ". Declared it extern \"C\".\n";
        } else {
            debug(4) << "Found " << op->name << "\n";

            // TODO: Say something more accurate here as there is now
            // partial information in the handle_type field, but it is
            // not clear it can be matched to the LLVM types and it is
            // not always there.
            // Halide's type system doesn't preserve pointer types
            // correctly (they just get called "Handle()"), so we may
            // need to pointer cast to the appropriate type. Only look at
            // fixed params (not varags) in llvm function.
            FunctionType *func_t = fn->getFunctionType();
            for (size_t i = takes_user_context ? 1 : 0;
                 i < std::min(args.size(), (size_t)(func_t->getNumParams()));
                 i++) {
                Expr halide_arg = takes_user_context ? op->args[i-1] : op->args[i];
                if (halide_arg.type().is_handle()) {
                    llvm::Type *t = func_t->getParamType(i);

                    // Widen to vector-width as needed. If the
                    // function doesn't actually take a vector,
                    // individual lanes will be extracted below.
                    if (halide_arg.type().is_vector() &&
                        !t->isVectorTy()) {
                        t = VectorType::get(t, halide_arg.type().lanes());
                    }

                    if (t != args[i]->getType()) {
                        debug(4) << "Pointer casting argument to extern call: "
                                 << halide_arg << "\n";
                        args[i] = builder->CreatePointerCast(args[i], t);
                    }
                }
            }
        }

        if (op->type.is_scalar()) {
            CallInst *call = builder->CreateCall(fn, args);
            if (op->is_pure()) {
                call->setDoesNotAccessMemory();
            }
            call->setDoesNotThrow();
            value = call;
        } else {

            // Check if a vector version of the function already
            // exists at some useful width.
            pair<llvm::Function *, int> vec =
                find_vector_runtime_function(name, op->type.lanes());
            llvm::Function *vec_fn = vec.first;
            int w = vec.second;

            if (vec_fn) {
                value = call_intrin(llvm_type_of(op->type), w,
                                    vec_fn->getName(), args);
            } else {

                // No vector version found. Scalarize. Extract each simd
                // lane in turn and do one scalar call to the function.
                value = UndefValue::get(result_type);
                for (int i = 0; i < op->type.lanes(); i++) {
                    Value *idx = ConstantInt::get(i32_t, i);
                    vector<Value *> arg_lane(args.size());
                    for (size_t j = 0; j < args.size(); j++) {
                        if (args[j]->getType()->isVectorTy()) {
                            arg_lane[j] = builder->CreateExtractElement(args[j], idx);
                        } else {
                            arg_lane[j] = args[j];
                        }
                    }
                    CallInst *call = builder->CreateCall(fn, arg_lane);
                    if (op->is_pure()) {
                        call->setDoesNotAccessMemory();
                    }
                    call->setDoesNotThrow();
                    if (!call->getType()->isVoidTy()) {
                        value = builder->CreateInsertElement(value, call, idx);
                    } // otherwise leave it as undef.
                }
            }
        }
    }
}

void CodeGen_LLVM::visit(const Prefetch *op) {
    internal_error << "Prefetch encountered during codegen\n";
}

void CodeGen_LLVM::visit(const Let *op) {
    sym_push(op->name, codegen(op->value));
    if (op->value.type() == Int(32)) {
        alignment_info.push(op->name, modulus_remainder(op->value, alignment_info));
    }
    value = codegen(op->body);
    if (op->value.type() == Int(32)) {
        alignment_info.pop(op->name);
    }
    sym_pop(op->name);
}

void CodeGen_LLVM::visit(const LetStmt *op) {
    sym_push(op->name, codegen(op->value));

    if (op->value.type() == Int(32)) {
        alignment_info.push(op->name, modulus_remainder(op->value, alignment_info));
    }

    codegen(op->body);

    if (op->value.type() == Int(32)) {
        alignment_info.pop(op->name);
    }

    sym_pop(op->name);
}

void CodeGen_LLVM::visit(const AssertStmt *op) {
    create_assertion(codegen(op->condition), op->message);
}

Constant *CodeGen_LLVM::create_string_constant(const string &s) {
    map<string, Constant *>::iterator iter = string_constants.find(s);
    if (iter == string_constants.end()) {
        vector<char> data;
        data.reserve(s.size()+1);
        data.insert(data.end(), s.begin(), s.end());
        data.push_back(0);
        Constant *val = create_binary_blob(data, "str");
        string_constants[s] = val;
        return val;
    } else {
        return iter->second;
    }
}

Constant *CodeGen_LLVM::create_binary_blob(const vector<char> &data, const string &name, bool constant) {
    internal_assert(!data.empty());
    llvm::Type *type = ArrayType::get(i8_t, data.size());
    GlobalVariable *global = new GlobalVariable(*module, type,
                                                constant, GlobalValue::PrivateLinkage,
                                                0, name);
    ArrayRef<unsigned char> data_array((const unsigned char *)&data[0], data.size());
    global->setInitializer(ConstantDataArray::get(*context, data_array));
    global->setAlignment(32);

    Constant *zero = ConstantInt::get(i32_t, 0);
    Constant *zeros[] = {zero, zero};
    Constant *ptr = ConstantExpr::getInBoundsGetElementPtr(type, global, zeros);
    return ptr;
}

void CodeGen_LLVM::create_assertion(Value *cond, Expr message, llvm::Value *error_code) {

    internal_assert(!message.defined() || message.type() == Int(32))
        << "Assertion result is not an int: " << message;

    if (target.has_feature(Target::NoAsserts)) return;

    // If the condition is a vector, fold it down to a scalar
    VectorType *vt = dyn_cast<VectorType>(cond->getType());
    if (vt) {
        Value *scalar_cond = builder->CreateExtractElement(cond, ConstantInt::get(i32_t, 0));
        for (unsigned i = 1; i < vt->getNumElements(); i++) {
            Value *lane = builder->CreateExtractElement(cond, ConstantInt::get(i32_t, i));
            scalar_cond = builder->CreateAnd(scalar_cond, lane);
        }
        cond = scalar_cond;
    }

    // Make a new basic block for the assert
    BasicBlock *assert_fails_bb = BasicBlock::Create(*context, "assert failed", function);
    BasicBlock *assert_succeeds_bb = BasicBlock::Create(*context, "assert succeeded", function);

    // If the condition fails, enter the assert body, otherwise, enter the block after
    builder->CreateCondBr(cond, assert_succeeds_bb, assert_fails_bb, very_likely_branch);

    // Build the failure case
    builder->SetInsertPoint(assert_fails_bb);

    // Call the error handler
    if (!error_code) error_code = codegen(message);

    return_with_error_code(error_code);

    // Continue on using the success case
    builder->SetInsertPoint(assert_succeeds_bb);
}

void CodeGen_LLVM::return_with_error_code(llvm::Value *error_code) {
    // Branch to the destructor block, which cleans up and then bails out.
    BasicBlock *dtors = get_destructor_block();

    // Hook up our error code to the phi node that the destructor block starts with.
    PHINode *phi = dyn_cast<PHINode>(dtors->begin());
    internal_assert(phi) << "The destructor block is supposed to start with a phi node\n";
    phi->addIncoming(error_code, builder->GetInsertBlock());

    builder->CreateBr(get_destructor_block());
}

void CodeGen_LLVM::visit(const ProducerConsumer *op) {
    string name;
    if (op->is_producer) {
        name = std::string("produce ") + op->name;
    } else {
        name = std::string("consume ") + op->name;
    }
    BasicBlock *produce = BasicBlock::Create(*context, name, function);
    builder->CreateBr(produce);
    builder->SetInsertPoint(produce);
    codegen(op->body);
}

void CodeGen_LLVM::visit(const For *op) {
    Value *min = codegen(op->min);
    Value *extent = codegen(op->extent);

    if (op->for_type == ForType::Serial) {
        Value *max = builder->CreateNSWAdd(min, extent);

        BasicBlock *preheader_bb = builder->GetInsertBlock();

        // Make a new basic block for the loop
        BasicBlock *loop_bb = BasicBlock::Create(*context, std::string("for ") + op->name, function);
        // Create the block that comes after the loop
        BasicBlock *after_bb = BasicBlock::Create(*context, std::string("end for ") + op->name, function);

        // If min < max, fall through to the loop bb
        Value *enter_condition = builder->CreateICmpSLT(min, max);
        builder->CreateCondBr(enter_condition, loop_bb, after_bb, very_likely_branch);
        builder->SetInsertPoint(loop_bb);

        // Make our phi node.
        PHINode *phi = builder->CreatePHI(i32_t, 2);
        phi->addIncoming(min, preheader_bb);

        // Within the loop, the variable is equal to the phi value
        sym_push(op->name, phi);

        // Emit the loop body
        codegen(op->body);

        // Update the counter
        Value *next_var = builder->CreateNSWAdd(phi, ConstantInt::get(i32_t, 1));

        // Add the back-edge to the phi node
        phi->addIncoming(next_var, builder->GetInsertBlock());

        // Maybe exit the loop
        Value *end_condition = builder->CreateICmpNE(next_var, max);
        builder->CreateCondBr(end_condition, loop_bb, after_bb);

        builder->SetInsertPoint(after_bb);

        // Pop the loop variable from the scope
        sym_pop(op->name);
    } else if (op->for_type == ForType::Parallel) {

        debug(3) << "Entering parallel for loop over " << op->name << "\n";

        // Find every symbol that the body of this loop refers to
        // and dump it into a closure
        Closure closure(op->body, op->name);

        // Allocate a closure
        StructType *closure_t = build_closure_type(closure, buffer_t_type, context);
        Value *ptr = create_alloca_at_entry(closure_t, 1);

        // Fill in the closure
        pack_closure(closure_t, ptr, closure, symbol_table, buffer_t_type, builder);

        // Make a new function that does one iteration of the body of the loop
        llvm::Type *voidPointerType = (llvm::Type *)(i8_t->getPointerTo());
        llvm::Type *args_t[] = {voidPointerType, i32_t, voidPointerType};
        FunctionType *func_t = FunctionType::get(i32_t, args_t, false);
        llvm::Function *containing_function = function;
        function = llvm::Function::Create(func_t, llvm::Function::InternalLinkage,
                                          "par_for_" + function->getName() + "_" + op->name, module.get());
        function->setDoesNotAlias(3);
        set_function_attributes_for_target(function, target);

        // Make the initial basic block and jump the builder into the new function
        IRBuilderBase::InsertPoint call_site = builder->saveIP();
        BasicBlock *block = BasicBlock::Create(*context, "entry", function);
        builder->SetInsertPoint(block);

        // Get the user context value before swapping out the symbol table.
        Value *user_context = get_user_context();

        // Save the destructor block
        BasicBlock *parent_destructor_block = destructor_block;
        destructor_block = nullptr;

        // Make a new scope to use
        Scope<Value *> saved_symbol_table;
        symbol_table.swap(saved_symbol_table);

        // Get the function arguments

        // The user context is first argument of the function; it's
        // important that we override the name to be "__user_context",
        // since the LLVM function has a random auto-generated name for
        // this argument.
        llvm::Function::arg_iterator iter = function->arg_begin();
        sym_push("__user_context", iterator_to_pointer(iter));

        // Next is the loop variable.
        ++iter;
        sym_push(op->name, iterator_to_pointer(iter));

        // The closure pointer is the third and last argument.
        ++iter;
        iter->setName("closure");
        Value *closure_handle = builder->CreatePointerCast(iterator_to_pointer(iter),
                                                           closure_t->getPointerTo());
        // Load everything from the closure into the new scope
        unpack_closure(closure, symbol_table, closure_t, closure_handle, builder);

        // Generate the new function body
        codegen(op->body);

        // Return success
        return_with_error_code(ConstantInt::get(i32_t, 0));

        // Move the builder back to the main function and call do_par_for
        builder->restoreIP(call_site);
        llvm::Function *do_par_for = module->getFunction("halide_do_par_for");
        internal_assert(do_par_for) << "Could not find halide_do_par_for in initial module\n";
        do_par_for->setDoesNotAlias(5);
        //do_par_for->setDoesNotCapture(5);
        ptr = builder->CreatePointerCast(ptr, i8_t->getPointerTo());
        Value *args[] = {user_context, function, min, extent, ptr};
        debug(4) << "Creating call to do_par_for\n";
        Value *result = builder->CreateCall(do_par_for, args);

        debug(3) << "Leaving parallel for loop over " << op->name << "\n";

        // Now restore the scope
        symbol_table.swap(saved_symbol_table);
        function = containing_function;

        // Restore the destructor block
        destructor_block = parent_destructor_block;

        // Check for success
        Value *did_succeed = builder->CreateICmpEQ(result, ConstantInt::get(i32_t, 0));
        create_assertion(did_succeed, Expr(), result);

    } else {
        internal_error << "Unknown type of For node. Only Serial and Parallel For nodes should survive down to codegen.\n";
    }
}

void CodeGen_LLVM::visit(const Store *op) {
    // Even on 32-bit systems, Handles are treated as 64-bit in
    // memory, so convert stores of handles to stores of uint64_ts.
    if (op->value.type().is_handle()) {
        Expr v = reinterpret(UInt(64, op->value.type().lanes()), op->value);
        codegen(Store::make(op->name, v, op->index, op->param, op->predicate));
        return;
    }

    // Predicated store
    if (!is_one(op->predicate)) {
        codegen_predicated_vector_store(op);
        return;
    }

    Halide::Type value_type = op->value.type();
    Value *val = codegen(op->value);
    bool is_external = (external_buffer.find(op->name) != external_buffer.end());
    // Scalar
    if (value_type.is_scalar()) {
        Value *ptr = codegen_buffer_pointer(op->name, value_type, op->index);
        StoreInst *store = builder->CreateAlignedStore(val, ptr, value_type.bytes());
        add_tbaa_metadata(store, op->name, op->index);
    } else if (const Let *let = op->index.as<Let>()) {
        Stmt s = Store::make(op->name, op->value, let->body, op->param, op->predicate);
        codegen(LetStmt::make(let->name, let->value, s));
    } else {
        int alignment = value_type.bytes();
        const Ramp *ramp = op->index.as<Ramp>();
        if (ramp && is_one(ramp->stride)) {

            int native_bits = native_vector_bits();
            int native_bytes = native_bits / 8;

            // Boost the alignment if possible, up to the native vector width.
            ModulusRemainder mod_rem = modulus_remainder(ramp->base, alignment_info);
            while ((mod_rem.remainder & 1) == 0 &&
                   (mod_rem.modulus & 1) == 0 &&
                   alignment < native_bytes) {
                mod_rem.modulus /= 2;
                mod_rem.remainder /= 2;
                alignment *= 2;
            }

            // If it is an external buffer, then we cannot assume that the host pointer
            // is aligned to at least the native vector width. However, we may be able to do
            // better than just assuming that it is unaligned.
            if (is_external && op->param.defined()) {
                int host_alignment = op->param.host_alignment();
                alignment = gcd(alignment, host_alignment);
            }

            // For dense vector stores wider than the native vector
            // width, bust them up into native vectors.
            int store_lanes = value_type.lanes();
            int native_lanes = native_bits / value_type.bits();

            for (int i = 0; i < store_lanes; i += native_lanes) {
                int slice_lanes = std::min(native_lanes, store_lanes - i);
                Expr slice_base = simplify(ramp->base + i);
                Expr slice_stride = make_one(slice_base.type());
                Expr slice_index = slice_lanes == 1 ? slice_base : Ramp::make(slice_base, slice_stride, slice_lanes);
                Value *slice_val = slice_vector(val, i, slice_lanes);
                Value *elt_ptr = codegen_buffer_pointer(op->name, value_type.element_of(), slice_base);
                Value *vec_ptr = builder->CreatePointerCast(elt_ptr, slice_val->getType()->getPointerTo());
                StoreInst *store = builder->CreateAlignedStore(slice_val, vec_ptr, alignment);
                add_tbaa_metadata(store, op->name, slice_index);
            }
        } else if (ramp) {
            Type ptr_type = value_type.element_of();
            Value *ptr = codegen_buffer_pointer(op->name, ptr_type, ramp->base);
            const IntImm *const_stride = ramp->stride.as<IntImm>();
            Value *stride = codegen(ramp->stride);
            // Scatter without generating the indices as a vector
            for (int i = 0; i < ramp->lanes; i++) {
                Constant *lane = ConstantInt::get(i32_t, i);
                Value *v = builder->CreateExtractElement(val, lane);
                if (const_stride) {
                    // Use a constant offset from the base pointer
                    Value *p =
                        builder->CreateConstInBoundsGEP1_32(
                            llvm_type_of(ptr_type),
                            ptr,
                            const_stride->value * i);
                    StoreInst *store = builder->CreateStore(v, p);
                    add_tbaa_metadata(store, op->name, op->index);
                } else {
                    // Increment the pointer by the stride for each element
                    StoreInst *store = builder->CreateStore(v, ptr);
                    add_tbaa_metadata(store, op->name, op->index);
                    ptr = builder->CreateInBoundsGEP(ptr, stride);
                }
            }
        } else {
            // Scatter
            Value *index = codegen(op->index);
            for (int i = 0; i < value_type.lanes(); i++) {
                Value *lane = ConstantInt::get(i32_t, i);
                Value *idx = builder->CreateExtractElement(index, lane);
                Value *v = builder->CreateExtractElement(val, lane);
                Value *ptr = codegen_buffer_pointer(op->name, value_type.element_of(), idx);
                StoreInst *store = builder->CreateStore(v, ptr);
                add_tbaa_metadata(store, op->name, op->index);
            }
        }
    }

}


void CodeGen_LLVM::visit(const Block *op) {
    codegen(op->first);
    if (op->rest.defined()) codegen(op->rest);
}

void CodeGen_LLVM::visit(const Realize *op) {
    internal_error << "Realize encountered during codegen\n";
}

void CodeGen_LLVM::visit(const Provide *op) {
    internal_error << "Provide encountered during codegen\n";
}

void CodeGen_LLVM::visit(const IfThenElse *op) {
    BasicBlock *true_bb = BasicBlock::Create(*context, "true_bb", function);
    BasicBlock *false_bb = BasicBlock::Create(*context, "false_bb", function);
    BasicBlock *after_bb = BasicBlock::Create(*context, "after_bb", function);
    builder->CreateCondBr(codegen(op->condition), true_bb, false_bb);

    builder->SetInsertPoint(true_bb);
    codegen(op->then_case);
    builder->CreateBr(after_bb);

    builder->SetInsertPoint(false_bb);
    if (op->else_case.defined()) {
        codegen(op->else_case);
    }
    builder->CreateBr(after_bb);

    builder->SetInsertPoint(after_bb);
}

void CodeGen_LLVM::visit(const Evaluate *op) {
    codegen(op->value);

    // Discard result
    value = nullptr;
}

void CodeGen_LLVM::visit(const Shuffle *op) {
    if (op->is_interleave()) {
        vector<Value *> vecs;
        for (Expr i : op->vectors) {
            vecs.push_back(codegen(i));
        }
        value = interleave_vectors(vecs);
    } else {
        vector<Value *> vecs;
        for (Expr i : op->vectors) {
            vecs.push_back(codegen(i));
        }
        value = concat_vectors(vecs);
        if (op->is_concat()) {
            // If this is just a concat, we're done.
        } else if (op->is_slice() && op->slice_stride() == 1) {
            value = slice_vector(value, op->indices[0], op->indices.size());
        } else {
            value = shuffle_vectors(value, op->indices);
        }
    }

    if (op->type.is_scalar()) {
        value = builder->CreateExtractElement(value, ConstantInt::get(i32_t, 0));
    }
}

Value *CodeGen_LLVM::create_alloca_at_entry(llvm::Type *t, int n, bool zero_initialize, const string &name) {
    IRBuilderBase::InsertPoint here = builder->saveIP();
    BasicBlock *entry = &builder->GetInsertBlock()->getParent()->getEntryBlock();
    if (entry->empty()) {
        builder->SetInsertPoint(entry);
    } else {
        builder->SetInsertPoint(entry, entry->getFirstInsertionPt());
    }
    Value *size = ConstantInt::get(i32_t, n);
    AllocaInst *ptr = builder->CreateAlloca(t, size, name);
    int align = native_vector_bits() / 8;
    if (t->isVectorTy() || n > 1) {
        ptr->setAlignment(align);
    }

    if (zero_initialize) {
        if (n == 1) {
            builder->CreateStore(Constant::getNullValue(t), ptr);
        } else {
            builder->CreateMemSet(ptr, Constant::getNullValue(t), n, align);
        }
    }
    builder->restoreIP(here);
    return ptr;
}

Value *CodeGen_LLVM::get_user_context() const {
    Value *ctx = sym_get("__user_context", false);
    if (!ctx) {
        ctx = ConstantPointerNull::get(i8_t->getPointerTo()); // void*
    }
    return ctx;
}

Value *CodeGen_LLVM::call_intrin(Type result_type, int intrin_lanes,
                                 const string &name, vector<Expr> args) {
    vector<Value *> arg_values(args.size());
    for (size_t i = 0; i < args.size(); i++) {
        arg_values[i] = codegen(args[i]);
    }

    return call_intrin(llvm_type_of(result_type),
                       intrin_lanes,
                       name, arg_values);
}

Value *CodeGen_LLVM::call_intrin(llvm::Type *result_type, int intrin_lanes,
                                 const string &name, vector<Value *> arg_values) {
    internal_assert(result_type->isVectorTy()) << "call_intrin is for vector intrinsics only\n";

    int arg_lanes = (int)(result_type->getVectorNumElements());

    if (intrin_lanes != arg_lanes) {
        // Cut up each arg into appropriately-sized pieces, call the
        // intrinsic on each, then splice together the results.
        vector<Value *> results;
        for (int start = 0; start < arg_lanes; start += intrin_lanes) {
            vector<Value *> args;
            for (size_t i = 0; i < arg_values.size(); i++) {
                if (arg_values[i]->getType()->isVectorTy()) {
                    int arg_i_lanes = (int)arg_values[i]->getType()->getVectorNumElements();
                    internal_assert(arg_i_lanes >= arg_lanes);
                    // Horizontally reducing intrinsics may have
                    // arguments that have more lanes than the
                    // result. Assume that the horizontally reduce
                    // neighboring elements...
                    int reduce = arg_i_lanes / arg_lanes;
                    args.push_back(slice_vector(arg_values[i], start * reduce, intrin_lanes * reduce));
                } else {
                    args.push_back(arg_values[i]);
                }
            }

            llvm::Type *result_slice_type =
                llvm::VectorType::get(result_type->getScalarType(), intrin_lanes);

            results.push_back(call_intrin(result_slice_type, intrin_lanes, name, args));
        }
        Value *result = concat_vectors(results);
        return slice_vector(result, 0, arg_lanes);
    }

    vector<llvm::Type *> arg_types(arg_values.size());
    for (size_t i = 0; i < arg_values.size(); i++) {
        arg_types[i] = arg_values[i]->getType();
    }

    llvm::Function *fn = module->getFunction(name);

    if (!fn) {
        llvm::Type *intrinsic_result_type = VectorType::get(result_type->getScalarType(), intrin_lanes);
        FunctionType *func_t = FunctionType::get(intrinsic_result_type, arg_types, false);
        fn = llvm::Function::Create(func_t, llvm::Function::ExternalLinkage, name, module.get());
        fn->setCallingConv(CallingConv::C);
    }

    CallInst *call = builder->CreateCall(fn, arg_values);

    call->setDoesNotAccessMemory();
    call->setDoesNotThrow();

    return call;
}

Value *CodeGen_LLVM::slice_vector(Value *vec, int start, int size) {
    int vec_lanes = vec->getType()->getVectorNumElements();

    if (start == 0 && size == vec_lanes) {
        return vec;
    }

    vector<int> indices(size);
    for (int i = 0; i < size; i++) {
        int idx = start + i;
        if (idx >= 0 && idx < vec_lanes) {
            indices[i] = idx;
        } else {
            indices[i] = -1;
        }
    }
    return shuffle_vectors(vec, indices);
}

Value *CodeGen_LLVM::concat_vectors(const vector<Value *> &v) {
    if (v.size() == 1) return v[0];

    internal_assert(!v.empty());

    vector<Value *> vecs = v;

    // Force them all to be actual vectors
    for (Value *&val : vecs) {
        if (!val->getType()->isVectorTy()) {
            val = create_broadcast(val, 1);
        }
    }

    while (vecs.size() > 1) {
        vector<Value *> new_vecs;

        for (size_t i = 0; i < vecs.size()-1; i += 2) {
            Value *v1 = vecs[i];
            Value *v2 = vecs[i+1];

            int w1 = v1->getType()->getVectorNumElements();
            int w2 = v2->getType()->getVectorNumElements();

            // Possibly pad one of the vectors to match widths.
            if (w1 < w2) {
                v1 = slice_vector(v1, 0, w2);
            } else if (w2 < w1) {
                v2 = slice_vector(v2, 0, w1);
            }
            int w_matched = std::max(w1, w2);

            internal_assert(v1->getType() == v2->getType());

            vector<int> indices(w1 + w2);
            for (int i = 0; i < w1; i++) {
                indices[i] = i;
            }
            for (int i = 0; i < w2; i++) {
                indices[w1 + i] = w_matched + i;
            }

            Value *merged = shuffle_vectors(v1, v2, indices);

            new_vecs.push_back(merged);
        }

        // If there were an odd number of them, we need to also push
        // the one that didn't get merged.
        if (vecs.size() & 1) {
            new_vecs.push_back(vecs.back());
        }

        vecs.swap(new_vecs);
    }

    return vecs[0];
}

Value *CodeGen_LLVM::shuffle_vectors(Value *a, Value *b,
                                     const std::vector<int> &indices) {
    internal_assert(a->getType() == b->getType());
    vector<Constant *> llvm_indices(indices.size());
    for (size_t i = 0; i < llvm_indices.size(); i++) {
        if (indices[i] >= 0) {
            internal_assert(indices[i] < (int)a->getType()->getVectorNumElements() * 2);
            llvm_indices[i] = ConstantInt::get(i32_t, indices[i]);
        } else {
            // Only let -1 be undef.
            internal_assert(indices[i] == -1);
            llvm_indices[i] = UndefValue::get(i32_t);
        }
    }

    return builder->CreateShuffleVector(a, b, ConstantVector::get(llvm_indices));
}

Value *CodeGen_LLVM::shuffle_vectors(Value *a, const std::vector<int> &indices) {
    Value *b = UndefValue::get(a->getType());
    return shuffle_vectors(a, b, indices);
}


std::pair<llvm::Function *, int> CodeGen_LLVM::find_vector_runtime_function(const std::string &name, int lanes) {
    // Check if a vector version of the function already
    // exists at some useful width. We use the naming
    // convention that a N-wide version of a function foo is
    // called fooxN. All of our intrinsics are power-of-two
    // sized, so starting at the first power of two >= the
    // vector width, we'll try all powers of two in decreasing
    // order.
    vector<int> sizes_to_try;
    int l = 1;
    while (l < lanes) l *= 2;
    for (int i = l; i > 1; i /= 2) {
        sizes_to_try.push_back(i);
    }

    // If none of those match, we'll also try doubling
    // the lanes up to the next power of two (this is to catch
    // cases where we're a 64-bit vector and have a 128-bit
    // vector implementation).
    sizes_to_try.push_back(l*2);

    for (size_t i = 0; i < sizes_to_try.size(); i++) {
        int l = sizes_to_try[i];
        llvm::Function *vec_fn = module->getFunction(name + "x" + std::to_string(l));
        if (vec_fn) {
            return { vec_fn, l };
        }
    }

    return { nullptr, 0 };
}

ModulusRemainder CodeGen_LLVM::get_alignment_info(Expr e) {
    return modulus_remainder(e, alignment_info);
}

}}<|MERGE_RESOLUTION|>--- conflicted
+++ resolved
@@ -513,12 +513,10 @@
     scalar_value_t_type = module->getTypeByName("struct.halide_scalar_value_t");
     internal_assert(scalar_value_t_type) << "Did not find halide_scalar_value_t in initial module";
 
-<<<<<<< HEAD
-    add_external_code(input);
-=======
     device_interface_t_type = module->getTypeByName("struct.halide_device_interface_t");
     internal_assert(scalar_value_t_type) << "Did not find halide_device_interface_t in initial module";
->>>>>>> 5e7185d5
+
+    add_external_code(input);
 
     // Generate the code for this module.
     debug(1) << "Generating llvm bitcode...\n";
