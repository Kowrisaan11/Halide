--- conflicted
+++ resolved
@@ -1895,17 +1895,10 @@
                             {p_wide}, Call::PureExtern);
 
         // Apply the remaining shift.
-<<<<<<< HEAD
         const UIntImm *shift = op->args[2].as<UIntImm>();
         internal_assert(shift != nullptr) << "Third argument to mulhi_shr intrinsic must be an unsigned integer immediate.\n";
         if (shift->value != 0) {
-            p = p >> shift->value;
-=======
-        const IntImm *shift = op->args[2].as<IntImm>();
-        internal_assert(shift != nullptr) << "Third argument to mulhi_shr intrinsic must be integer immediate.\n";
-        if (shift->value != 0) {
             p = p >> make_const(p.type(), shift->value);
->>>>>>> cfbe27ae
         }
 
         value = codegen(p);
