--- conflicted
+++ resolved
@@ -455,16 +455,9 @@
     /** A set of custom passes to use when lowering this Func. */
     std::vector<CustomLoweringPass> custom_lowering_passes;
 
-<<<<<<< HEAD
-    /** Some infrastructure that helps Funcs catch and handle runtime
-     * errors in JIT-compiled code. */
-    bool prepare_to_catch_runtime_errors(Internal::ErrorBuffer *buf);
-
     // Helper function for recursive reordering support
     EXPORT Func &reorder_storage(const std::vector<Var> &dims, size_t start);
 
-=======
->>>>>>> 62a948a0
 public:
 
     EXPORT static void test();
