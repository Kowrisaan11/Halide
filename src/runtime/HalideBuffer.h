--- conflicted
+++ resolved
@@ -664,33 +664,29 @@
 
     // The overload with one argument is 'explicit', so that
     // (say) int is not implicitly convertable to Buffer<int>
-    explicit Buffer(int first) : ty(static_halide_type()) {
-        static_assert(!T_is_void,
-                      "To construct an Buffer<void>, pass a halide_type_t as the first argument to the constructor");
-        initialize_shape(0, first);
-        buf.elem_size = ty.bytes();
-        dims = 1;
-        if (!any_zero(first)) {
-            check_overflow();
-            allocate();
-        }
-    }
-
-    template<typename ...Args,
-<<<<<<< HEAD
-             typename = typename std::enable_if<AllInts<Args...>::value>::type>
-    Buffer(int first, Args... rest) {
-=======
-             typename = typename std::enable_if<AllInts<Args...>::value && (sizeof...(Args)>0)>::type>
-    Buffer(int first, Args... rest) : ty(static_halide_type()) {
->>>>>>> fbad2fa9
+    explicit Buffer(int first) {
         static_assert(!T_is_void,
                       "To construct an Buffer<void>, pass a halide_type_t as the first argument to the constructor");
         buf.type = static_halide_type();
-        buf.dimensions = 1 + (int)(sizeof...(rest));
+        buf.dimensions = 1;
         make_shape_storage();
-        initialize_shape(0, first, rest...);
-        if (!any_zero(first, rest...)) {
+        initialize_shape(0, first);
+        if (first != 0) {
+            check_overflow();
+            allocate();
+        }
+    }
+
+    template<typename ...Args,
+             typename = typename std::enable_if<AllInts<Args...>::value>::type>
+    Buffer(int first, int second, Args... rest) {
+        static_assert(!T_is_void,
+                      "To construct an Buffer<void>, pass a halide_type_t as the first argument to the constructor");
+        buf.type = static_halide_type();
+        buf.dimensions = 2 + (int)(sizeof...(rest));
+        make_shape_storage();
+        initialize_shape(0, first, second, rest...);
+        if (!any_zero(first, second, rest...)) {
             check_overflow();
             allocate();
         }
