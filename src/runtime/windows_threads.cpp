#include "HalideRuntime.h"
#include "runtime_internal.h"

// TODO: consider getting rid of this
#define MAX_THREADS 256

extern "C" {

#ifdef BITS_64
#define WIN32API
#else
#define WIN32API __stdcall
#endif

// These sizes are large enough for 32-bit and 64-bit
typedef uint64_t ConditionVariable;
typedef void * Thread;
typedef struct {
    uint64_t buf[5];
} CriticalSection;

extern WIN32API Thread CreateThread(void *, size_t, void *(*fn)(void *), void *, int32_t, int32_t *);
extern WIN32API void InitializeConditionVariable(ConditionVariable *);
extern WIN32API void WakeConditionVariable(ConditionVariable *);
extern WIN32API void SleepConditionVariableCS(ConditionVariable *, CriticalSection *, int);
extern WIN32API void InitializeCriticalSection(CriticalSection *);
extern WIN32API void DeleteCriticalSection(CriticalSection *);
extern WIN32API void EnterCriticalSection(CriticalSection *);
extern WIN32API void LeaveCriticalSection(CriticalSection *);
extern WIN32API int32_t WaitForSingleObject(Thread, int32_t timeout);

} // extern "C"

namespace Halide { namespace Runtime { namespace Internal {

struct spawned_thread {
    void(*f)(void *);
    void *closure;
    Thread handle;
};
WEAK void *spawn_thread_helper(void *arg) {
    spawned_thread *t = (spawned_thread *)arg;
    t->f(t->closure);
    return NULL;
}

}}} // namespace Halide::Runtime::Internal

extern "C" {

WEAK int halide_host_cpu_count() {
    // Apparently a standard windows environment variable
    char *num_cores = getenv("NUMBER_OF_PROCESSORS");
    if (num_cores) {
        return atoi(num_cores);
    } else {
        return 8;
    }
}

WEAK halide_thread *halide_spawn_thread(void(*f)(void *), void *closure) {
    spawned_thread *t = (spawned_thread *)malloc(sizeof(spawned_thread));
    t->f = f;
    t->closure = closure;
    t->handle = CreateThread(NULL, 0, spawn_thread_helper, t, 0, NULL);
    return (halide_thread *)t;
}

WEAK void halide_join_thread(halide_thread *thread_arg) {
    spawned_thread *thread = (spawned_thread *)thread_arg;
    WaitForSingleObject(thread->handle, -1);
    free(thread);
}

<<<<<<< HEAD
WEAK void halide_mutex_init(halide_mutex *mutex_arg) {
    CriticalSection *mutex = (CriticalSection *)mutex_arg;
    InitializeCriticalSection(mutex);    
}

WEAK void halide_mutex_destroy(halide_mutex *mutex_arg) {
    CriticalSection *mutex = (CriticalSection *)mutex_arg;
    DeleteCriticalSection(mutex);
}

WEAK void halide_mutex_lock(halide_mutex *mutex_arg) {
    CriticalSection *mutex = (CriticalSection *)mutex_arg;
    EnterCriticalSection(mutex);
}

WEAK void halide_mutex_unlock(halide_mutex *mutex_arg) {
    CriticalSection *mutex = (CriticalSection *)mutex_arg;
    LeaveCriticalSection(mutex);
}
=======
} // extern "C"

namespace Halide { namespace Runtime { namespace Internal {

namespace Synchronization {
>>>>>>> 57182f1d

struct thread_parker {
    CriticalSection critical_section;
    ConditionVariable condvar;
    bool should_park;

#if __cplusplus >= 201103L
    thread_parker(const thread_parker &) = delete;
#endif

    __attribute__((always_inline)) thread_parker() : should_park(false) {
        InitializeCriticalSection(&critical_section);
        InitializeConditionVariable(&condvar);
        should_park = false;
    }

<<<<<<< HEAD
WEAK void halide_cond_wait(struct halide_cond *cond_arg, struct halide_mutex *mutex_arg) {
    ConditionVariable *cond = (ConditionVariable *)cond_arg;
    CriticalSection *mutex = (CriticalSection *)mutex_arg;
    SleepConditionVariableCS(cond, mutex, -1);
}
=======
    __attribute__((always_inline)) ~thread_parker() {
        // Windows ConditionVariable objects do not need to be deleted. There is no API to do so.
        DeleteCriticalSection(&critical_section);
    }
>>>>>>> 57182f1d

    __attribute__((always_inline)) void prepare_park() {
        should_park = true;
    }

    __attribute__((always_inline)) void park() {
        EnterCriticalSection(&critical_section);
        while (should_park) {
            SleepConditionVariableCS(&condvar, &critical_section, -1);
        } 
        LeaveCriticalSection(&critical_section);
    }

    __attribute__((always_inline)) void unpark_start() {
        EnterCriticalSection(&critical_section);
    }

    __attribute__((always_inline)) void unpark() {
        should_park = false;
        WakeConditionVariable(&condvar);
    }

    __attribute__((always_inline)) void unpark_finish() {
        LeaveCriticalSection(&critical_section);
    }
};

}}}} // namespace Halide::Runtime::Internal::Synchronization

#include "synchronization_common.h"

#include "thread_pool_common.h"<|MERGE_RESOLUTION|>--- conflicted
+++ resolved
@@ -72,33 +72,11 @@
     free(thread);
 }
 
-<<<<<<< HEAD
-WEAK void halide_mutex_init(halide_mutex *mutex_arg) {
-    CriticalSection *mutex = (CriticalSection *)mutex_arg;
-    InitializeCriticalSection(mutex);    
-}
-
-WEAK void halide_mutex_destroy(halide_mutex *mutex_arg) {
-    CriticalSection *mutex = (CriticalSection *)mutex_arg;
-    DeleteCriticalSection(mutex);
-}
-
-WEAK void halide_mutex_lock(halide_mutex *mutex_arg) {
-    CriticalSection *mutex = (CriticalSection *)mutex_arg;
-    EnterCriticalSection(mutex);
-}
-
-WEAK void halide_mutex_unlock(halide_mutex *mutex_arg) {
-    CriticalSection *mutex = (CriticalSection *)mutex_arg;
-    LeaveCriticalSection(mutex);
-}
-=======
 } // extern "C"
 
 namespace Halide { namespace Runtime { namespace Internal {
 
 namespace Synchronization {
->>>>>>> 57182f1d
 
 struct thread_parker {
     CriticalSection critical_section;
@@ -115,18 +93,10 @@
         should_park = false;
     }
 
-<<<<<<< HEAD
-WEAK void halide_cond_wait(struct halide_cond *cond_arg, struct halide_mutex *mutex_arg) {
-    ConditionVariable *cond = (ConditionVariable *)cond_arg;
-    CriticalSection *mutex = (CriticalSection *)mutex_arg;
-    SleepConditionVariableCS(cond, mutex, -1);
-}
-=======
     __attribute__((always_inline)) ~thread_parker() {
         // Windows ConditionVariable objects do not need to be deleted. There is no API to do so.
         DeleteCriticalSection(&critical_section);
     }
->>>>>>> 57182f1d
 
     __attribute__((always_inline)) void prepare_park() {
         should_park = true;
