--- conflicted
+++ resolved
@@ -1,10 +1,4 @@
-<<<<<<< HEAD
-#include "printer.h"
-
-extern "C" int pthread_self();
-=======
 extern "C" void * pthread_self();
->>>>>>> 57182f1d
 
 namespace Halide { namespace Runtime { namespace Internal {
 
@@ -112,14 +106,6 @@
     // Keep track of threads so they can be joined at shutdown
     halide_thread *threads[MAX_THREADS];
 
-<<<<<<< HEAD
-    // Global flags indicating the threadpool should shut down, and
-    // whether the thread pool has been initialized.
-    bool shutdown, initialized;
-=======
-    // The number threads created
-    int threads_created;
-
     // Global flags indicating the threadpool should shut down, and
     // whether the thread pool has been initialized.
     bool shutdown, initialized;
@@ -147,15 +133,9 @@
         char *limit = ((char *)this) + sizeof(work_queue_t);
         memset(bytes, 0, limit - bytes);
     }
-
->>>>>>> 57182f1d
 };
- WEAK work_queue_t work_queue = {};
-
-__attribute__((constructor))
-WEAK void initialize_work_queue() {
-    halide_mutex_init(&work_queue.mutex);
-}
+
+WEAK work_queue_t work_queue = {};
 
 WEAK void worker_thread(void *);
 
@@ -263,7 +243,6 @@
                 *prev_ptr = job->next_job;
             }
 
-<<<<<<< HEAD
             // Release the lock and do the task.
             halide_mutex_unlock(&work_queue.mutex);
             if (myjob.task_fn) {
@@ -275,12 +254,6 @@
             }
             halide_mutex_lock(&work_queue.mutex);
         }
-=======
-WEAK halide_do_task_t custom_do_task = halide_default_do_task;
-WEAK halide_do_par_for_t custom_do_par_for = halide_default_do_par_for;
-
-}}}  // namespace Halide::Runtime::Internal
->>>>>>> 57182f1d
 
         // If this task failed, set the exit status on the job.
         if (result) {
@@ -289,22 +262,6 @@
 
         // We are no longer active on this job
         job->active_workers--;
-
-<<<<<<< HEAD
-        //print(NULL) << pthread_self() << " Completed part of " << job->task.name << "\n";
-=======
-namespace {
-__attribute__((destructor))
-WEAK void halide_thread_pool_cleanup() {
-    halide_shutdown_thread_pool();
-}
-}
-
-WEAK int halide_default_do_task(void *user_context, halide_task_t f, int idx,
-                                uint8_t *closure) {
-    return f(user_context, idx, closure);
-}
->>>>>>> 57182f1d
 
         if (!job->running() && job->owner_is_sleeping) {
             // The job is done. Wake up the owner.
@@ -321,15 +278,7 @@
 
 WEAK void enqueue_work_already_locked(int num_jobs, work *jobs) {
     if (!work_queue.initialized) {
-<<<<<<< HEAD
-        work_queue.shutdown = false;
-        halide_cond_init(&work_queue.wake_a_team);
-        halide_cond_init(&work_queue.wake_b_team);
-        halide_cond_init(&work_queue.wake_owners);
-        work_queue.jobs = NULL;
-=======
         work_queue.assert_zeroed();
->>>>>>> 57182f1d
 
         // Compute the desired number of threads to use. Other code
         // can also mess with this value, but only when the work queue
@@ -338,11 +287,6 @@
             work_queue.desired_threads_working = default_desired_num_threads();
         }
         work_queue.desired_threads_working = clamp_num_threads(work_queue.desired_threads_working);
-        work_queue.a_team_size = 0;
-        work_queue.target_a_team_size = 0;
-        work_queue.threads_created = 0;
-        work_queue.workers_sleeping = 0;
-        work_queue.owners_sleeping = 0;
         work_queue.initialized = true;
     }
 
@@ -427,11 +371,26 @@
     }
 }
 
+WEAK halide_do_task_t custom_do_task = halide_default_do_task;
+WEAK halide_do_loop_task_t custom_do_loop_task = halide_default_do_loop_task;
+WEAK halide_do_par_for_t custom_do_par_for = halide_default_do_par_for;
+WEAK halide_do_parallel_tasks_t custom_do_parallel_tasks = halide_default_do_parallel_tasks;
+WEAK halide_semaphore_init_t custom_semaphore_init = halide_default_semaphore_init;
+WEAK halide_semaphore_try_acquire_t custom_semaphore_try_acquire = halide_default_semaphore_try_acquire;
+WEAK halide_semaphore_release_t custom_semaphore_release = halide_default_semaphore_release;
+ 
 }}}  // namespace Halide::Runtime::Internal
 
 using namespace Halide::Runtime::Internal;
 
 extern "C" {
+
+namespace {
+__attribute__((destructor))
+WEAK void halide_thread_pool_cleanup() {
+    halide_shutdown_thread_pool();
+}
+}
 
 WEAK int halide_default_do_task(void *user_context, halide_task_t f, int idx,
                                 uint8_t *closure) {
@@ -534,12 +493,11 @@
         // Wake everyone up and tell them the party's over and it's time
         // to go home
         halide_mutex_lock(&work_queue.mutex);
+
         work_queue.shutdown = true;
-<<<<<<< HEAD
-
+        halide_cond_broadcast(&work_queue.wake_owners);
         halide_cond_broadcast(&work_queue.wake_a_team);
         halide_cond_broadcast(&work_queue.wake_b_team);
-        halide_cond_broadcast(&work_queue.wake_owners);
         halide_mutex_unlock(&work_queue.mutex);
 
         // Wait until they leave
@@ -548,11 +506,7 @@
         }
 
         // Tidy up
-        halide_mutex_destroy(&work_queue.mutex);
-        halide_cond_destroy(&work_queue.wake_a_team);
-        halide_cond_destroy(&work_queue.wake_b_team);
-        halide_cond_destroy(&work_queue.wake_owners);
-        work_queue.initialized = false;
+        work_queue.reset();
     }
 }
 
@@ -591,20 +545,6 @@
     }
     //print(NULL) << "Acquire " << s << " " << n << "\n";
     return true;
-=======
-        halide_cond_broadcast(&work_queue.wakeup_owners);
-        halide_cond_broadcast(&work_queue.wakeup_a_team);
-        halide_cond_broadcast(&work_queue.wakeup_b_team);
-        halide_mutex_unlock(&work_queue.mutex);
-
-        // Wait until they leave
-        for (int i = 0; i < work_queue.threads_created; i++) {
-            halide_join_thread(work_queue.threads[i]);
-        }
-
-        // Tidy up
-        work_queue.reset();
-    }
 }
 
 WEAK halide_do_task_t halide_set_custom_do_task(halide_do_task_t f) {
@@ -613,12 +553,36 @@
     return result;
 }
 
+WEAK halide_do_loop_task_t halide_set_custom_do_loop_task(halide_do_loop_task_t f) {
+    halide_do_loop_task_t result = custom_do_loop_task;
+    custom_do_loop_task = f;
+    return result;
+}
+  
 WEAK halide_do_par_for_t halide_set_custom_do_par_for(halide_do_par_for_t f) {
     halide_do_par_for_t result = custom_do_par_for;
     custom_do_par_for = f;
     return result;
 }
 
+WEAK void halide_set_custom_parallel_runtime(
+    halide_do_par_for_t do_par_for,
+    halide_do_task_t do_task,
+    halide_do_loop_task_t do_loop_task,
+    halide_do_parallel_tasks_t do_parallel_tasks,
+    halide_semaphore_init_t semaphore_init,
+    halide_semaphore_try_acquire_t semaphore_try_acquire,
+    halide_semaphore_release_t semaphore_release) {
+
+    custom_do_par_for = do_par_for;
+    custom_do_task = do_task;
+    custom_do_loop_task = do_loop_task;
+    custom_do_parallel_tasks = do_parallel_tasks;
+    custom_semaphore_init = semaphore_init;
+    custom_semaphore_try_acquire = semaphore_try_acquire;
+    custom_semaphore_release = semaphore_release;
+}
+
 WEAK int halide_do_task(void *user_context, halide_task_t f, int idx,
                         uint8_t *closure) {
     return (*custom_do_task)(user_context, f, idx, closure);
@@ -626,8 +590,29 @@
 
 WEAK int halide_do_par_for(void *user_context, halide_task_t f,
                            int min, int size, uint8_t *closure) {
-  return (*custom_do_par_for)(user_context, f, min, size, closure);
->>>>>>> 57182f1d
+    return (*custom_do_par_for)(user_context, f, min, size, closure);
+}
+
+WEAK int halide_do_loop_task(void *user_context, halide_loop_task_t f,
+                             int min, int size, uint8_t *closure){
+    return custom_do_loop_task(user_context, f, min, size, closure);
+}
+
+WEAK int halide_do_parallel_tasks(void *user_context, int num_tasks,
+                                  struct halide_parallel_task_t *tasks) {
+    return custom_do_parallel_tasks(user_context, num_tasks, tasks);
+}
+
+WEAK int halide_semaphore_init(struct halide_semaphore_t *sema, int count) {
+    return custom_semaphore_init(sema, count);
+}
+
+WEAK int halide_semaphore_release(struct halide_semaphore_t *sema, int count) {
+    return custom_semaphore_release(sema, count);
+}
+
+WEAK bool halide_semaphore_try_acquire(struct halide_semaphore_t *sema, int count) {
+    return custom_semaphore_try_acquire(sema, count);
 }
 
 }