#include "runtime_internal.h"
#include "../buffer_t.h"
#include "HalideRuntime.h"
#include "scoped_mutex_lock.h"

// This is temporary code. In particular, the hash table is stupid and
// currently thread safety is accomplished via large granularity spin
// locks. It is mainly intended to prove the programming model and
// runtime interface for memoization. We'll improve the implementation
// later. In the meantime, on some platforms it can be replaced by a
// platform specific LRU cache such as libcache from Apple.

namespace Halide { namespace Runtime { namespace Internal {

#define CACHE_DEBUGGING 0

#if CACHE_DEBUGGING
WEAK void debug_print_buffer(void *user_context, const char *buf_name, const buffer_t &buf) {
    debug(user_context) << buf_name
                        << ": elem_size " << buf.elem_size << ", "
                        << "(" << buf.min[0] << ", " << buf.extent[0] << ", " << buf.stride[0] << ") "
                        << "(" << buf.min[1] << ", " << buf.extent[1] << ", " << buf.stride[1] << ") "
                        << "(" << buf.min[2] << ", " << buf.extent[2] << ", " << buf.stride[2] << ") "
                        << "(" << buf.min[3] << ", " << buf.extent[3] << ", " << buf.stride[3] << ")\n";
}

WEAK char to_hex_char(int val) {
    if (val < 10) {
        return '0' + val;
    }
    return 'A' + (val - 10);
}

WEAK void debug_print_key(void *user_context, const char *msg, const uint8_t *cache_key, int32_t key_size) {
    debug(user_context) << "Key for " << msg << "\n";
    char buf[1024];
    bool append_ellipses = false;
    if (key_size > (sizeof(buf) / 2) - 1) { // Each byte in key can take two bytes in output
        append_ellipses = true;
        key_size = (sizeof(buf) / 2) - 4; // room for NUL and "..."
    }
    char *buf_ptr = buf;
    for (int i = 0; i < key_size; i++) {
        if (cache_key[i] >= 32 && cache_key[i] <= '~') {
            *buf_ptr++ = cache_key[i];
        } else {
            *buf_ptr++ = to_hex_char((cache_key[i] >> 4));
            *buf_ptr++ = to_hex_char((cache_key[i] & 0xf));
        }
    }
    if (append_ellipses) {
        *buf_ptr++ = '.';
        *buf_ptr++ = '.';
        *buf_ptr++ = '.';
    }
    *buf_ptr++ = '\0';
    debug(user_context) << buf << "\n";
}
#endif

WEAK size_t full_extent(const buffer_t &buf) {
    size_t result = 1;
    for (int i = 0; i < 4; i++) {
        int32_t stride = buf.stride[i];
        if (stride < 0) stride = -stride;
        if ((buf.extent[i] * stride) > result) {
            result = buf.extent[i] * stride;
        }
    }
    return result;
}

WEAK void copy_from_to(void *user_context, const buffer_t &from, buffer_t &to) {
    halide_assert(user_context, from.elem_size == to.elem_size);
    for (int i = 0; i < 4; i++) {
        halide_assert(user_context, from.extent[i] == to.extent[i]);
        halide_assert(user_context, from.stride[i] == to.stride[i]);
    }
#if 0
    size_t buffer_size = full_extent(from);;
    memcpy(to.host, from.host, buffer_size * from.elem_size);
#else
    to.host = from.host;
#endif
}

WEAK buffer_t copy_of_buffer(void *user_context, const buffer_t &buf) {
    buffer_t result = buf;
#if 0
    size_t buffer_size = full_extent(result);
    // TODO: ERROR RETURN
    result.host = (uint8_t *)halide_malloc(user_context, buffer_size * result.elem_size);
#else   
    copy_from_to(user_context, buf, result);
#endif
    return result;
}

WEAK bool keys_equal(const uint8_t *key1, const uint8_t *key2, size_t key_size) {
    return memcmp(key1, key2, key_size) == 0;
}

WEAK bool bounds_equal(const buffer_t &buf1, const buffer_t &buf2) {
    if (buf1.elem_size != buf2.elem_size)
        return false;
    for (size_t i = 0; i < 4; i++) {
        if (buf1.min[i] != buf2.min[i] ||
            buf1.extent[i] != buf2.extent[i] ||
            buf1.stride[i] != buf2.stride[i]) {
            return false;
        }
    }
    return true;
}

struct CacheEntry {
    void *user_context; // Is this a good idea at all? Perhaps a call to clear the cache off all entries for a given user context?
    CacheEntry *next;
    CacheEntry *more_recent;
    CacheEntry *less_recent;
    size_t key_size;
    uint8_t *key;
    uint32_t hash;
    uint32_t in_use_count; // 0 if none returned from halide_cache_lookup
    uint32_t tuple_count;
    buffer_t computed_bounds;
    buffer_t buf[1];
    // ADDITIONAL buffer_t STRUCTS HERE

    // Allow placement new with constructor
    void *operator new(size_t size, void *storage) {
        return storage;
    }

#if 0
    void operator delete(void *ptr) {
        halide_free(NULL, ptr);
    }
#endif

    CacheEntry(void *context, const uint8_t *cache_key, size_t cache_key_size,
               uint32_t key_hash, const buffer_t &computed_buf,
               int32_t tuples, buffer_t **tuple_buffers) :
        user_context(context),
        next(NULL),
        more_recent(NULL),
        less_recent(NULL),
        key_size(cache_key_size),
        hash(key_hash),
        in_use_count(0),
        tuple_count(tuples) {
        // TODO: ERROR RETURN
        key = (uint8_t *)halide_malloc(user_context, key_size);
        computed_bounds = computed_buf;
        computed_bounds.host = NULL;
        computed_bounds.dev = 0;
        for (size_t i = 0; i < key_size; i++) {
            key[i] = cache_key[i];
        }
        for (int32_t i = 0; i < tuple_count; i++) {
            buffer_t *buf = tuple_buffers[i];
            buffer(i) = copy_of_buffer(user_context, *buf);
        }
    }

    ~CacheEntry() {
        halide_free(user_context, key);
        for (int32_t i = 0; i < tuple_count; i++) {
          halide_dev_free(user_context, &buffer(i));
          halide_free(user_context, buffer(i).host);
        }
    }

    buffer_t &buffer(int32_t i) {
        buffer_t *buf_ptr = &buf[0];
        return buf_ptr[i];
    }

private:
    CacheEntry(const CacheEntry &) { }
};

WEAK uint32_t djb_hash(const uint8_t *key, size_t key_size)  {
    uint32_t h = 5381;
    for (size_t i = 0; i < key_size; i++) {
      h = (h << 5) + h + key[i];
    }
    return h;
}

WEAK halide_mutex memoization_lock;

const size_t kHashTableSize = 256;

WEAK CacheEntry *cache_entries[kHashTableSize];

WEAK CacheEntry *most_recently_used = NULL;
WEAK CacheEntry *least_recently_used = NULL;

const uint64_t kDefaultCacheSize = 1 << 20;
WEAK int64_t max_cache_size = kDefaultCacheSize;
WEAK int64_t current_cache_size = 0;

#if CACHE_DEBUGGING
WEAK void validate_cache() {
    print(NULL) << "validating cache, "
                << "current size " << current_cache_size
                << " of maximum " << max_cache_size << "\n";
    int entries_in_hash_table = 0;
    for (int i = 0; i < kHashTableSize; i++) {
        CacheEntry *entry = cache_entries[i];
        while (entry != NULL) {
            entries_in_hash_table++;
            if (entry->more_recent == NULL && entry != most_recently_used) {
                halide_print(NULL, "cache invalid case 1\n");
                __builtin_trap();
            }
            if (entry->less_recent == NULL && entry != least_recently_used) {
                halide_print(NULL, "cache invalid case 2\n");
                __builtin_trap();
            }
            entry = entry->next;
        }
    }
    int entries_from_mru = 0;
    CacheEntry *mru_chain = most_recently_used;
    while (mru_chain != NULL) {
        entries_from_mru++;
        mru_chain = mru_chain->less_recent;
    }
    int entries_from_lru = 0;
    CacheEntry *lru_chain = least_recently_used;
    while (lru_chain != NULL) {
        entries_from_lru++;
        lru_chain = lru_chain->more_recent;
    }
    print(NULL) << "hash entries " << entries_in_hash_table
                << ", mru entries " << entries_from_mru
                << ", lru entries " << entries_from_lru << "\n";
    if (entries_in_hash_table != entries_from_mru) {
        halide_print(NULL, "cache invalid case 3\n");
        __builtin_trap();
    }
    if (entries_in_hash_table != entries_from_lru) {
        halide_print(NULL, "cache invalid case 4\n");
        __builtin_trap();
    }
}
#endif

WEAK void prune_cache() {
#if CACHE_DEBUGGING
    validate_cache();
#endif
    CacheEntry *prune_candidate = least_recently_used;
    while (current_cache_size > max_cache_size &&
           prune_candidate != NULL) {
        CacheEntry *more_recent = prune_candidate->more_recent;
        
        if (prune_candidate->in_use_count == 0) {
            uint32_t h = prune_candidate->hash;
            uint32_t index = h % kHashTableSize;

            // Remove from hash table
            CacheEntry *prev_hash_entry = cache_entries[index];
            if (prev_hash_entry == prune_candidate) {
                cache_entries[index] = prune_candidate->next;
            } else {
                while (prev_hash_entry != NULL && prev_hash_entry->next != prune_candidate) {
                    prev_hash_entry = prev_hash_entry->next;
                }
                halide_assert(NULL, prev_hash_entry != NULL);
                prev_hash_entry->next = prune_candidate->next;
            }

            // Remove from less recent chain.
            if (least_recently_used == prune_candidate) {
                least_recently_used = more_recent;
            }
            if (more_recent != NULL) {
                more_recent->less_recent = prune_candidate->less_recent;
            }

            // Remove from more recent chain.
            if (most_recently_used == prune_candidate) {
                most_recently_used = prune_candidate->less_recent;
            }
            if (prune_candidate->less_recent != NULL) {
                prune_candidate->less_recent = more_recent;
            }

            // Decrease cache used amount
            for (int32_t i = 0; i < prune_candidate->tuple_count; i++) {
                current_cache_size -= full_extent(prune_candidate->buffer(i));
            }

            // This code uses placement new, hence placement delete style.
            // (This is because the cache entry has variable size.)
            void *entry_user_context = prune_candidate->user_context;
            prune_candidate->~CacheEntry();
            halide_free(entry_user_context, prune_candidate);
        }

        prune_candidate = more_recent;
    }
#if CACHE_DEBUGGING
    validate_cache();
#endif
}

}}} // namespace Halide::Runtime::Internal

extern "C" {

WEAK void halide_memoization_cache_set_size(int64_t size) {
    if (size == 0) {
        size = kDefaultCacheSize;
    }

    ScopedMutexLock lock(&memoization_lock);

    max_cache_size = size;
    prune_cache();
}

WEAK bool halide_memoization_cache_lookup(void *user_context, const uint8_t *cache_key, int32_t size,
                                          buffer_t *computed_bounds, int32_t tuple_count, buffer_t **tuple_buffers) {
    uint32_t h = djb_hash(cache_key, size);
    uint32_t index = h % kHashTableSize;

    ScopedMutexLock lock(&memoization_lock);

#if CACHE_DEBUGGING
    debug_print_key(user_context, "halide_memoization_cache_lookup", cache_key, size);

    debug_print_buffer(user_context, "computed_bounds", *computed_bounds);

    {
        for (int32_t i = 0; i < tuple_count; i++) {
            buffer_t *buf = tuple_buffers[i];
            debug_print_buffer(user_context, "Allocation bounds", *buf);
        }
    }
#endif

    CacheEntry *entry = cache_entries[index];
    while (entry != NULL) {
        if (entry->hash == h && entry->key_size == size &&
            keys_equal(entry->key, cache_key, size) &&
            bounds_equal(entry->computed_bounds, *computed_bounds) &&
            entry->tuple_count == tuple_count) {

            bool all_bounds_equal = true;

            {
                for (int32_t i = 0; all_bounds_equal && i < tuple_count; i++) {
                    buffer_t *buf = tuple_buffers[i];
                    all_bounds_equal = bounds_equal(entry->buffer(i), *buf);
                }
            }

            if (all_bounds_equal) {
                if (entry != most_recently_used) {
                    halide_assert(user_context, entry->more_recent != NULL);
                    if (entry->less_recent != NULL) {
                        entry->less_recent->more_recent = entry->more_recent;
                    } else {
                        halide_assert(user_context, least_recently_used == entry);
                        least_recently_used = entry->more_recent;
                    }
                    halide_assert(user_context, entry->more_recent != NULL);
                    entry->more_recent->less_recent = entry->less_recent;

                    entry->more_recent = NULL;
                    entry->less_recent = most_recently_used;
                    if (most_recently_used != NULL) {
                        most_recently_used->more_recent = entry;
                    }
                    most_recently_used = entry;
                }

                for (int32_t i = 0; i < tuple_count; i++) {
<<<<<<< HEAD
                    buffer_t *buf = va_arg(tuple_buffers, buffer_t *);
                    //copy_from_to(user_context, entry->buffer(i), *buf);
                    *buf = entry->buffer(i);
=======
                    buffer_t *buf = tuple_buffers[i];
                    copy_from_to(user_context, entry->buffer(i), *buf);
>>>>>>> 04a651ca
                }

                entry->in_use_count++;

                return false;
            }
        }
        entry = entry->next;
    }

    va_list tuple_buffers;
    va_start(tuple_buffers, tuple_count);
    for (int32_t i = 0; i < tuple_count; i++) {
        buffer_t *buf = va_arg(tuple_buffers, buffer_t *);
        size_t buffer_size = full_extent(*buf);
        // TODO: ERROR RETURN
        buf->host = (uint8_t *)halide_malloc(user_context, buffer_size * buf->elem_size);
    }
    va_end(tuple_buffers);

#if CACHE_DEBUGGING
    validate_cache();
#endif

    return true;
}

WEAK void halide_memoization_cache_store(void *user_context, const uint8_t *cache_key, int32_t size,
                                         buffer_t *computed_bounds, int32_t tuple_count, buffer_t **tuple_buffers) {
    uint32_t h = djb_hash(cache_key, size);
    uint32_t index = h % kHashTableSize;

    ScopedMutexLock lock(&memoization_lock);

#if CACHE_DEBUGGING
    debug_print_key(user_context, "halide_memoization_cache_store", cache_key, size);

    debug_print_buffer(user_context, "computed_bounds", *computed_bounds);

    {
        for (int32_t i = 0; i < tuple_count; i++) {
            buffer_t *buf = tuple_buffers[i];
            debug_print_buffer(user_context, "Allocation bounds", *buf);
        }
    }
#endif

    CacheEntry *entry = cache_entries[index];
    while (entry != NULL) {
        if (entry->hash == h && entry->key_size == size &&
            keys_equal(entry->key, cache_key, size) &&
            bounds_equal(entry->computed_bounds, *computed_bounds) &&
            entry->tuple_count == tuple_count) {

            bool all_bounds_equal = true;
            bool no_host_pointers_equal = true;
            {
                for (int32_t i = 0; all_bounds_equal && i < tuple_count; i++) {
                    buffer_t *buf = tuple_buffers[i];
                    all_bounds_equal = bounds_equal(entry->buffer(i), *buf);
                    if (entry->buffer(i).host == buf->host) {
                        no_host_pointers_equal = false;
                    }
                }
            }
            if (all_bounds_equal) {
                halide_assert(user_context, no_host_pointers_equal);
                va_list tuple_buffers;
                va_start(tuple_buffers, tuple_count);
                for (int32_t i = 0; i < tuple_count; i++) {
                    halide_dev_free(user_context, &entry->buffer(i));
                    halide_free(user_context, entry->buffer(i).host);
                }               
                return;
            }
        }
        entry = entry->next;
    }

    uint64_t added_size = 0;
    {
        for (int32_t i = 0; i < tuple_count; i++) {
            buffer_t *buf = tuple_buffers[i];
            added_size += full_extent(*buf);
        }
    }
    current_cache_size += added_size;
    prune_cache();

    void *entry_storage = halide_malloc(user_context, sizeof(CacheEntry) + sizeof(buffer_t) * (tuple_count - 1));
    CacheEntry *new_entry =
        new (entry_storage) CacheEntry(user_context, cache_key, size, h, *computed_bounds, tuple_count, tuple_buffers);

    new_entry->next = cache_entries[index];
    new_entry->less_recent = most_recently_used;
    if (most_recently_used != NULL) {
        most_recently_used->more_recent = new_entry;
    }
    most_recently_used = new_entry;
    if (least_recently_used == NULL) {
        least_recently_used = new_entry;
    }
    cache_entries[index] = new_entry;

    new_entry->in_use_count = 1;

#if CACHE_DEBUGGING
    validate_cache();
#endif
}

<<<<<<< HEAD
WEAK void halide_memoization_cache_release(void *user_context, const uint8_t *cache_key, int32_t size, buffer_t *computed_bounds, int32_t tuple_count, ...) {
    uint32_t h = djb_hash(cache_key, size);
    uint32_t index = h % kHashTableSize;

    ScopedMutexLock lock(&memoization_lock);

#if CACHE_DEBUGGING
    debug_print_key(user_context, "halide_memoization_cache_store", cache_key, size);

    debug_print_buffer(user_context, "computed_bounds", *computed_bounds);

    {
        __builtin_va_list tuple_buffers;
        __builtin_va_start(tuple_buffers, tuple_count);
        for (int32_t i = 0; i < tuple_count; i++) {
            buffer_t *buf = __builtin_va_arg(tuple_buffers, buffer_t *);
            debug_print_buffer(user_context, "Allocation bounds", *buf);
        }
        __builtin_va_end(tuple_buffers);
    }

    validate_cache();
=======
#if 0
WEAK void halide_memoization_cache_release(void *user_context, const uint8_t *cache_key, int32_t size, buffer_t *computed_bounds, int32_t tuple_count, buffer_t **) {
}
>>>>>>> 04a651ca
#endif

    CacheEntry *entry = cache_entries[index];
    while (entry != NULL) {
        if (entry->hash == h && entry->key_size == size &&
            keys_equal(entry->key, cache_key, size) && 
            bounds_equal(entry->computed_bounds, *computed_bounds) &&
            entry->tuple_count == tuple_count) {
            
            bool all_bounds_equal = true;

            {
                __builtin_va_list tuple_buffers;
                __builtin_va_start(tuple_buffers, tuple_count);
                for (int32_t i = 0; all_bounds_equal && i < tuple_count; i++) {
                    buffer_t *buf = __builtin_va_arg(tuple_buffers, buffer_t *);
                    all_bounds_equal = bounds_equal(entry->buffer(i), *buf);
                }
                __builtin_va_end(tuple_buffers);
            }
            if (all_bounds_equal) {
                halide_assert(user_context, entry->in_use_count > 0);
                entry->in_use_count--;
                return;
            }
        }
        entry = entry->next;
    }
    halide_assert(user_context, false);
}

WEAK void halide_memoization_cache_cleanup() {
    for (int i = 0; i < kHashTableSize; i++) {
        CacheEntry *entry = cache_entries[i];
        cache_entries[i] = NULL;
        while (entry != NULL) {
            CacheEntry *next = entry->next;
            void *user_context = entry->user_context;
            entry->~CacheEntry();
            halide_free(user_context, entry);
            entry = next;
        }
    }
    current_cache_size = 0;
    halide_mutex_cleanup(&memoization_lock);
}

}<|MERGE_RESOLUTION|>--- conflicted
+++ resolved
@@ -380,14 +380,9 @@
                 }
 
                 for (int32_t i = 0; i < tuple_count; i++) {
-<<<<<<< HEAD
-                    buffer_t *buf = va_arg(tuple_buffers, buffer_t *);
+                    buffer_t *buf = tuple_buffers[i];
                     //copy_from_to(user_context, entry->buffer(i), *buf);
                     *buf = entry->buffer(i);
-=======
-                    buffer_t *buf = tuple_buffers[i];
-                    copy_from_to(user_context, entry->buffer(i), *buf);
->>>>>>> 04a651ca
                 }
 
                 entry->in_use_count++;
@@ -455,11 +450,9 @@
             }
             if (all_bounds_equal) {
                 halide_assert(user_context, no_host_pointers_equal);
-                va_list tuple_buffers;
-                va_start(tuple_buffers, tuple_count);
                 for (int32_t i = 0; i < tuple_count; i++) {
-                    halide_dev_free(user_context, &entry->buffer(i));
-                    halide_free(user_context, entry->buffer(i).host);
+		    halide_dev_free(user_context, tuple_buffers[i]);
+                    halide_free(user_context, tuple_buffers[i]->host);
                 }               
                 return;
             }
@@ -499,34 +492,23 @@
 #endif
 }
 
-<<<<<<< HEAD
-WEAK void halide_memoization_cache_release(void *user_context, const uint8_t *cache_key, int32_t size, buffer_t *computed_bounds, int32_t tuple_count, ...) {
+WEAK void halide_memoization_cache_release(void *user_context, const uint8_t *cache_key, int32_t size, buffer_t *computed_bounds, int32_t tuple_count, buffer_t **) {
     uint32_t h = djb_hash(cache_key, size);
     uint32_t index = h % kHashTableSize;
 
     ScopedMutexLock lock(&memoization_lock);
 
 #if CACHE_DEBUGGING
-    debug_print_key(user_context, "halide_memoization_cache_store", cache_key, size);
+    debug_print_key(user_context, "halide_memoization_cache_release", cache_key, size);
 
     debug_print_buffer(user_context, "computed_bounds", *computed_bounds);
 
     {
-        __builtin_va_list tuple_buffers;
-        __builtin_va_start(tuple_buffers, tuple_count);
         for (int32_t i = 0; i < tuple_count; i++) {
-            buffer_t *buf = __builtin_va_arg(tuple_buffers, buffer_t *);
+            buffer_t *buf = tuple_buffers[i];
             debug_print_buffer(user_context, "Allocation bounds", *buf);
         }
-        __builtin_va_end(tuple_buffers);
-    }
-
-    validate_cache();
-=======
-#if 0
-WEAK void halide_memoization_cache_release(void *user_context, const uint8_t *cache_key, int32_t size, buffer_t *computed_bounds, int32_t tuple_count, buffer_t **) {
-}
->>>>>>> 04a651ca
+    }
 #endif
 
     CacheEntry *entry = cache_entries[index];
@@ -539,13 +521,10 @@
             bool all_bounds_equal = true;
 
             {
-                __builtin_va_list tuple_buffers;
-                __builtin_va_start(tuple_buffers, tuple_count);
                 for (int32_t i = 0; all_bounds_equal && i < tuple_count; i++) {
-                    buffer_t *buf = __builtin_va_arg(tuple_buffers, buffer_t *);
+		    buffer_t *buf = tuple_buffers[i];
                     all_bounds_equal = bounds_equal(entry->buffer(i), *buf);
                 }
-                __builtin_va_end(tuple_buffers);
             }
             if (all_bounds_equal) {
                 halide_assert(user_context, entry->in_use_count > 0);
