#include "HalideRuntime.h"
#include "printer.h"
#include "scoped_spin_lock.h"

extern "C" {

typedef int32_t (*trace_fn)(void *, const halide_trace_event_t *);

}

namespace Halide { namespace Runtime { namespace Internal {

// A spinlock that allows for shared and exclusive access. It's
// equivalent to a reader-writer lock, but in my case the "readers"
// will actually be writing simultaneously to the trace buffer, so
// that's a bad name. We use the __sync primitives used elsewhere in
// the runtime for atomic work. They are well supported by clang.
class SharedExclusiveSpinLock {
    volatile uint32_t lock;

    // Covers a single bit indicating one owner has exclusive
    // access. The waiting bit can be set while the exclusive bit is
    // set, but the bits masked by shared_mask must be zero while this
    // bit is set.
    const static uint32_t exclusive_held_mask = 0x80000000;

    // Set to indicate a thread needs to acquire exclusive
    // access. Other fields of the lock may be set, but no shared
    // access request will proceed while this bit is set.
    const static uint32_t exclusive_waiting_mask = 0x40000000;

    // Count of threads currently holding shared access. Must be zero
    // if the exclusive bit is set. Cannot increase if the waiting bit
    // is set.
    const static uint32_t shared_mask = 0x3fffffff;

public:
    __attribute__((always_inline)) void acquire_shared() {
        while (1) {
            uint32_t x = lock & shared_mask;
            if (__sync_bool_compare_and_swap(&lock, x, x + 1)) {
                return;
            }
        }
    }

     __attribute__((always_inline)) void release_shared() {
        __sync_fetch_and_sub(&lock, 1);
    }

    __attribute__((always_inline)) void acquire_exclusive() {
        while (1) {
            // If multiple threads are trying to acquire exclusive
            // ownership, we may need to rerequest exclusive waiting
            // while we spin, as it gets unset whenever a thread
            // acquires exclusive ownership.
            __sync_fetch_and_or(&lock, exclusive_waiting_mask);
            if (__sync_bool_compare_and_swap(&lock, exclusive_waiting_mask, exclusive_held_mask)) {
                return;
            }
        }
    }

    __attribute__((always_inline)) void release_exclusive() {
        __sync_fetch_and_and(&lock, ~exclusive_held_mask);
    }

    SharedExclusiveSpinLock() : lock(0) {}
};

const static int buffer_size = 1024 * 1024;

class TraceBuffer {
    SharedExclusiveSpinLock lock;
    uint32_t cursor;
    uint8_t buf[buffer_size];

    // Attempt to atomically acquire space in the buffer to write a
    // packet. Returns NULL if the buffer was full.
    __attribute__((always_inline)) halide_trace_packet_t *try_acquire_packet(void *user_context, uint32_t size) {
        lock.acquire_shared();
        halide_assert(user_context, size <= buffer_size);
        uint32_t my_cursor = __sync_fetch_and_add(&cursor, size);
        if (my_cursor + size > sizeof(buf)) {
            __sync_fetch_and_sub(&cursor, size);
            lock.release_shared();
            return NULL;
        } else {
            return (halide_trace_packet_t *)(buf + my_cursor);
        }
    }

public:

    // Wait for all writers to finish with their packets, stall any
    // new writers, and flush the buffer to the fd.
    __attribute__((always_inline)) void flush(void *user_context, int fd) {
        lock.acquire_exclusive();
        bool success = true;
        if (cursor) {
            success = (cursor == (uint32_t)write(fd, buf, cursor));
            cursor = 0;
        }
        lock.release_exclusive();
        halide_assert(user_context, success && "Could not write to trace file");
    }

    // Acquire and return a packet's worth of space in the trace
    // buffer, flushing the trace buffer to the given fd to make space
    // if necessary. The region acquired is protected from other
    // threads writing or reading to it, so it must be released before
    // a flush can occur.
    __attribute__((always_inline)) halide_trace_packet_t *acquire_packet(void *user_context, int fd, uint32_t size) {
        halide_trace_packet_t *packet = NULL;
        while (!(packet = try_acquire_packet(user_context, size))) {
            // Couldn't acquire space to write a packet. Flush and try again.
            flush(user_context, fd);
        }
        return packet;
    }

    // Release a packet, allowing it to be written out with flush
    __attribute__((always_inline)) void release_packet(halide_trace_packet_t *) {
        // Need a memory barrier to guarantee all the writes are done.
        __sync_synchronize();
        lock.release_shared();
    }

    TraceBuffer() : cursor(0) {}
};

WEAK TraceBuffer *halide_trace_buffer = NULL;
WEAK int halide_trace_file = -1; // -1 indicates uninitialized
WEAK int halide_trace_file_lock = 0;
WEAK bool halide_trace_file_initialized = false;
WEAK void *halide_trace_file_internally_opened = NULL;

}}}

extern "C" {

WEAK int32_t halide_default_trace(void *user_context, const halide_trace_event_t *e) {
    static int32_t ids = 1;

    int32_t my_id = __sync_fetch_and_add(&ids, 1);

    // If we're dumping to a file, use a binary format
    int fd = halide_get_trace_file(user_context);
    if (fd > 0) {
        // Compute the total packet size
        uint32_t value_bytes = (uint32_t)(e->type.lanes * e->type.bytes());
        uint32_t header_bytes = (uint32_t)sizeof(halide_trace_packet_t);
        uint32_t coords_bytes = e->dimensions * (uint32_t)sizeof(int32_t);
        uint32_t name_bytes = strlen(e->func) + 1;
        uint32_t trace_tag_bytes = e->trace_tag ? (strlen(e->trace_tag) + 1) : 1;
        uint32_t total_size_without_padding = header_bytes + value_bytes + coords_bytes + name_bytes + trace_tag_bytes;
        uint32_t total_size = (total_size_without_padding + 3) & ~3;

        // Claim some space to write to in the trace buffer
        halide_trace_packet_t *packet = halide_trace_buffer->acquire_packet(user_context, fd, total_size);

        if (total_size > 4096) {
            print(NULL) << total_size << "\n";
        }

        // Write a packet into it
        packet->size = total_size;
        packet->id = my_id;
        packet->type = e->type;
        packet->event = e->event;
        packet->parent_id = e->parent_id;
        packet->value_index = e->value_index;
        packet->dimensions = e->dimensions;
        if (e->coordinates) {
            memcpy((void *)packet->coordinates(), e->coordinates, coords_bytes);
        }
        if (e->value) {
            memcpy((void *)packet->value(), e->value, value_bytes);
        }
        memcpy((void *)packet->func(), e->func, name_bytes);
        memcpy((void *)packet->trace_tag(), e->trace_tag ? e->trace_tag : "", trace_tag_bytes);

        // Release it
        halide_trace_buffer->release_packet(packet);

        // We should also flush the trace buffer if we hit an event
        // that might be the end of the trace.
        if (e->event == halide_trace_end_pipeline) {
            halide_trace_buffer->flush(user_context, fd);
        }

    } else {
        uint8_t buffer[4096];
        Printer<StringStreamPrinter, sizeof(buffer)> ss(user_context, (char *)buffer);

        // Round up bits to 8, 16, 32, or 64
        int print_bits = 8;
        while (print_bits < e->type.bits) print_bits <<= 1;
        halide_assert(user_context, print_bits <= 64 && "Tracing bad type");

        // Otherwise, use halide_print and a plain-text format
        const char *event_types[] = {"Load",
                                     "Store",
                                     "Begin realization",
                                     "End realization",
                                     "Produce",
                                     "End produce",
                                     "Consume",
                                     "End consume",
                                     "Begin pipeline",
                                     "End pipeline",
                                     "Tag"};

        // Only print out the value on stores and loads.
        bool print_value = (e->event < 2);

        ss << event_types[e->event] << " " << e->func << "." << e->value_index << "(";
        if (e->type.lanes > 1) {
            ss << "<";
        }
        for (int i = 0; i < e->dimensions; i++) {
            if (i > 0) {
                if ((e->type.lanes > 1) && (i % e->type.lanes) == 0) {
                    ss << ">, <";
                } else {
                    ss << ", ";
                }
            }
            ss << e->coordinates[i];
        }
        if (e->type.lanes > 1) {
            ss << ">)";
        } else {
            ss << ")";
        }

        if (print_value) {
            if (e->type.lanes > 1) {
                ss << " = <";
            } else {
                ss << " = ";
            }
            for (int i = 0; i < e->type.lanes; i++) {
                if (i > 0) {
                    ss << ", ";
                }
                if (e->type.code == 0) {
                    if (print_bits == 8) {
                        ss << ((int8_t *)(e->value))[i];
                    } else if (print_bits == 16) {
                        ss << ((int16_t *)(e->value))[i];
                    } else if (print_bits == 32) {
                        ss << ((int32_t *)(e->value))[i];
                    } else {
                        ss << ((int64_t *)(e->value))[i];
                    }
                } else if (e->type.code == 1) {
                    if (print_bits == 8) {
                        ss << ((uint8_t *)(e->value))[i];
                    } else if (print_bits == 16) {
                        ss << ((uint16_t *)(e->value))[i];
                    } else if (print_bits == 32) {
                        ss << ((uint32_t *)(e->value))[i];
                    } else {
                        ss << ((uint64_t *)(e->value))[i];
                    }
                } else if (e->type.code == 2) {
                    halide_assert(user_context, print_bits >= 16 && "Tracing a bad type");
                    if (print_bits == 32) {
                        ss << ((float *)(e->value))[i];
                    } else if (print_bits == 16) {
                        ss.write_float16_from_bits( ((uint16_t *)(e->value))[i]);
                    } else {
                        ss << ((double *)(e->value))[i];
                    }
                } else if (e->type.code == 3) {
                    ss << ((void **)(e->value))[i];
                }
            }
            if (e->type.lanes > 1) {
                ss << ">";
            }
        }

        if (e->trace_tag && *e->trace_tag) {
            ss << " tag = \"" << e->trace_tag << "\"";
        }

        ss << "\n";
        ss.msan_annotate_is_initialized();

        {
            ScopedSpinLock lock(&halide_trace_file_lock);
            halide_print(user_context, (const char *)buffer);
        }
    }

    return my_id;
}

} // extern "C"

namespace Halide { namespace Runtime { namespace Internal {

WEAK trace_fn halide_custom_trace = halide_default_trace;

}}} // namespace Halide::Runtime::Internal

extern "C" {

WEAK trace_fn halide_set_custom_trace(trace_fn t) {
    trace_fn result = halide_custom_trace;
    halide_custom_trace = t;
    return result;
}

WEAK void halide_set_trace_file(int fd) {
    halide_trace_file = fd;
}

extern int errno;

WEAK int halide_get_trace_file(void *user_context) {
    ScopedSpinLock lock(&halide_trace_file_lock);
    if (halide_trace_file < 0) {
        const char *trace_file_name = getenv("HL_TRACE_FILE");
        if (trace_file_name) {
            void *file = fopen(trace_file_name, "ab");
            halide_assert(user_context, file && "Failed to open trace file\n");
            halide_set_trace_file(fileno(file));
            halide_trace_file_internally_opened = file;
            if (!halide_trace_buffer) {
                halide_trace_buffer = (TraceBuffer *)malloc(sizeof(TraceBuffer));
            }
        } else {
            halide_set_trace_file(0);
        }
    }
    return halide_trace_file;
}

WEAK int32_t halide_trace(void *user_context, const halide_trace_event_t *e) {
    return (*halide_custom_trace)(user_context, e);
}

WEAK int halide_shutdown_trace() {
    if (halide_trace_file_internally_opened) {
        int ret = fclose(halide_trace_file_internally_opened);
        halide_trace_file = 0;
        halide_trace_file_initialized = false;
        halide_trace_file_internally_opened = NULL;
        if (halide_trace_buffer) {
            free(halide_trace_buffer);
        }
        return ret;
    } else {
        return 0;
    }
}

namespace {
__attribute__((destructor))
WEAK void halide_trace_cleanup() {
    halide_shutdown_trace();
}
}

// A wrapper for halide_trace called by the pipeline. Halide Stmt IR
// has a hard time packing structs itself.
WEAK int halide_trace_helper(void *user_context,
                             const char *func,
                             void *value, int *coords,
                             int type_code, int type_bits, int type_lanes,
                             int code,
                             int parent_id, int value_index, int dimensions,
                             const char *trace_tag) {
    halide_trace_event_t event;
    event.func = func;
    event.value = value;
<<<<<<< HEAD
    event.coordinates = coords;
=======
    event.trace_tag = trace_tag;
>>>>>>> 1919001b
    event.type.code = (halide_type_code_t)type_code;
    event.type.bits = (uint8_t)type_bits;
    event.type.lanes = (uint16_t)type_lanes;
    event.event = (halide_trace_event_code_t)code;
    event.parent_id = parent_id;
    event.value_index = value_index;
    if (event.type.lanes > 1) {
        dimensions *= event.type.lanes;
    }
    event.dimensions = dimensions;
    halide_msan_annotate_memory_is_initialized(user_context, &event, sizeof(event));
    halide_msan_annotate_memory_is_initialized(user_context, value, type_lanes * ((type_bits + 7) / 8));
    halide_msan_annotate_memory_is_initialized(user_context, coords, dimensions * sizeof(int32_t));
    return halide_trace(user_context, &event);
}

}<|MERGE_RESOLUTION|>--- conflicted
+++ resolved
@@ -377,11 +377,8 @@
     halide_trace_event_t event;
     event.func = func;
     event.value = value;
-<<<<<<< HEAD
     event.coordinates = coords;
-=======
     event.trace_tag = trace_tag;
->>>>>>> 1919001b
     event.type.code = (halide_type_code_t)type_code;
     event.type.bits = (uint8_t)type_bits;
     event.type.lanes = (uint16_t)type_lanes;
