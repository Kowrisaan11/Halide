#include <iostream>
#include <limits>

#include "CodeGen_C.h"
#include "CodeGen_Internal.h"
#include "Substitute.h"
#include "IROperator.h"
#include "Param.h"
#include "Var.h"
#include "Lerp.h"
#include "Simplify.h"

namespace Halide {
namespace Internal {

using std::ostream;
using std::endl;
using std::string;
using std::vector;
using std::ostringstream;
using std::map;

extern "C" unsigned char halide_internal_initmod_inlined_c[];
extern "C" unsigned char halide_internal_runtime_header_HalideRuntime_h[];
extern "C" unsigned char halide_internal_runtime_header_HalideRuntimeCuda_h[];
extern "C" unsigned char halide_internal_runtime_header_HalideRuntimeHexagonHost_h[];
extern "C" unsigned char halide_internal_runtime_header_HalideRuntimeMetal_h[];
extern "C" unsigned char halide_internal_runtime_header_HalideRuntimeOpenCL_h[];
extern "C" unsigned char halide_internal_runtime_header_HalideRuntimeOpenGLCompute_h[];
extern "C" unsigned char halide_internal_runtime_header_HalideRuntimeOpenGL_h[];
extern "C" unsigned char halide_internal_runtime_header_HalideRuntimeQurt_h[];

namespace {

const string headers =
    "#include <iostream>\n"
    "#include <math.h>\n"
    "#include <float.h>\n"
    "#include <assert.h>\n"
    "#include <string.h>\n"
    "#include <stdio.h>\n"
    "#include <stdint.h>\n";

const string globals =
    "extern \"C\" {\n"
    "int64_t halide_current_time_ns(void *ctx);\n"
    "void halide_profiler_pipeline_end(void *, void *);\n"
    "}\n"
    "\n"

    // We now add definitions of things in the runtime which are
    // intended to be inlined into every module but are only expressed
    // in .ll. The redundancy is regrettable (FIXME).
    "#ifdef _WIN32\n"
    "float roundf(float);\n"
    "double round(double);\n"
    "#else\n"
    "inline float asinh_f32(float x) {return asinhf(x);}\n"
    "inline float acosh_f32(float x) {return acoshf(x);}\n"
    "inline float atanh_f32(float x) {return atanhf(x);}\n"
    "inline double asinh_f64(double x) {return asinh(x);}\n"
    "inline double acosh_f64(double x) {return acosh(x);}\n"
    "inline double atanh_f64(double x) {return atanh(x);}\n"
    "#endif\n"
    "inline float sqrt_f32(float x) {return sqrtf(x);}\n"
    "inline float sin_f32(float x) {return sinf(x);}\n"
    "inline float asin_f32(float x) {return asinf(x);}\n"
    "inline float cos_f32(float x) {return cosf(x);}\n"
    "inline float acos_f32(float x) {return acosf(x);}\n"
    "inline float tan_f32(float x) {return tanf(x);}\n"
    "inline float atan_f32(float x) {return atanf(x);}\n"
    "inline float sinh_f32(float x) {return sinhf(x);}\n"
    "inline float cosh_f32(float x) {return coshf(x);}\n"
    "inline float tanh_f32(float x) {return tanhf(x);}\n"
    "inline float hypot_f32(float x, float y) {return hypotf(x, y);}\n"
    "inline float exp_f32(float x) {return expf(x);}\n"
    "inline float log_f32(float x) {return logf(x);}\n"
    "inline float pow_f32(float x, float y) {return powf(x, y);}\n"
    "inline float floor_f32(float x) {return floorf(x);}\n"
    "inline float ceil_f32(float x) {return ceilf(x);}\n"
    "inline float round_f32(float x) {return roundf(x);}\n"
    "\n"
    "inline double sqrt_f64(double x) {return sqrt(x);}\n"
    "inline double sin_f64(double x) {return sin(x);}\n"
    "inline double asin_f64(double x) {return asin(x);}\n"
    "inline double cos_f64(double x) {return cos(x);}\n"
    "inline double acos_f64(double x) {return acos(x);}\n"
    "inline double tan_f64(double x) {return tan(x);}\n"
    "inline double atan_f64(double x) {return atan(x);}\n"
    "inline double sinh_f64(double x) {return sinh(x);}\n"
    "inline double cosh_f64(double x) {return cosh(x);}\n"
    "inline double tanh_f64(double x) {return tanh(x);}\n"
    "inline double hypot_f64(double x, double y) {return hypot(x, y);}\n"
    "inline double exp_f64(double x) {return exp(x);}\n"
    "inline double log_f64(double x) {return log(x);}\n"
    "inline double pow_f64(double x, double y) {return pow(x, y);}\n"
    "inline double floor_f64(double x) {return floor(x);}\n"
    "inline double ceil_f64(double x) {return ceil(x);}\n"
    "inline double round_f64(double x) {return round(x);}\n"
    "\n"
    "inline float nan_f32() {return NAN;}\n"
    "inline float neg_inf_f32() {return -INFINITY;}\n"
    "inline float inf_f32() {return INFINITY;}\n"
    "inline bool is_nan_f32(float x) {return x != x;}\n"
    "inline bool is_nan_f64(double x) {return x != x;}\n"
    "template<typename A, typename B> A reinterpret(B b) {A a; memcpy(&a, &b, sizeof(a)); return a;}\n"
    "inline float float_from_bits(uint32_t bits) {return reinterpret<float, uint32_t>(bits);}\n"
    "\n"
    "template<typename T> T max(T a, T b) {if (a > b) return a; return b;}\n"
    "template<typename T> T min(T a, T b) {if (a < b) return a; return b;}\n"
    "\n";

}

CodeGen_C::CodeGen_C(ostream &s, Target t, OutputKind output_kind, const std::string &guard) :
    IRPrinter(s), id("$$ BAD ID $$"), target(t), output_kind(output_kind), extern_c_open(false) {

    if (is_header()) {
        // If it's a header, emit an include guard.
        stream << "#ifndef HALIDE_" << print_name(guard) << '\n'
               << "#define HALIDE_" << print_name(guard) << '\n'
               << "#include <stdint.h>\n"
               << "\n"
               << "// Forward declarations of the types used in the interface\n"
               << "// to the Halide pipeline.\n"
               << "//\n";
        if (target.has_feature(Target::NoRuntime)) {
            stream << "// For the definitions of these structs, include HalideRuntime.h\n";
        } else {
            stream << "// Definitions for these structs are below.\n";
        }
        stream << "\n"
               << "// Halide's representation of a multi-dimensional array.\n"
               << "// Halide::Runtime::Buffer is a more user-friendly wrapper\n"
               << "// around this. Its declaration is in HalideBuffer.h"
               << "struct halide_buffer_t;\n"
               << "\n"
               << "// Metadata describing the arguments to the generated function.\n"
               << "// Used to construct calls to the _argv version of the function.\n"
               << "struct halide_filter_metadata_t;\n"
               << "\n"
               << "// The legacy buffer type. Do not use in new code.\n"
               << "struct buffer_t;\n"
               << "\n";
    } else {
        // Include declarations of everything generated C source might want
        stream
            << headers
            << globals
            << halide_internal_runtime_header_HalideRuntime_h << '\n'
            << halide_internal_initmod_inlined_c << '\n';
    }

    // Throw in a default (empty) definition of HALIDE_FUNCTION_ATTRS
    // (some hosts may define this to e.g. __attribute__((warn_unused_result)))
    stream << "#ifndef HALIDE_FUNCTION_ATTRS\n";
    stream << "#define HALIDE_FUNCTION_ATTRS\n";
    stream << "#endif\n";
}

CodeGen_C::~CodeGen_C() {
<<<<<<< HEAD
    switch_to_c_or_c_plus_plus(NameMangling::Default);
=======
    set_name_mangling_mode(NameMangling::Default);
>>>>>>> 63749ed8

    if (is_header()) {
        if (!target.has_feature(Target::NoRuntime)) {
            stream << "\n"
                   << "// The generated object file that goes with this header\n"
                   << "// includes a full copy of the Halide runtime so that it\n"
                   << "// can be used standalone. Declarations for the functions\n"
                   << "// in the Halide runtime are below.\n";
            if (target.os == Target::Windows) {
                stream
                    << "//\n"
                    << "// The inclusion of this runtime means that it is not legal\n"
                    << "// to link multiple Halide-generated object files together.\n"
                    << "// This problem is Windows-specific. On other platforms, we\n"
                    << "// use weak linkage.\n";
            } else {
                stream
                    << "//\n"
                    << "// The runtime is defined using weak linkage, so it is legal\n"
                    << "// to link multiple Halide-generated object files together,\n"
                    << "// or to clobber any of these functions with your own\n"
                    << "// definition.\n";
            }
            stream << "//\n"
                   << "// To generate an object file without a full copy of the\n"
                   << "// runtime, use the -no_runtime target flag. To generate a\n"
                   << "// standalone Halide runtime to use with such object files\n"
                   << "// use the -r flag with any Halide generator binary, e.g.:\n"
                   << "// $ ./my_generator -r halide_runtime -o . target=host\n"
                   << "\n"
                   << halide_internal_runtime_header_HalideRuntime_h << '\n';
            if (target.has_feature(Target::CUDA)) {
                stream << halide_internal_runtime_header_HalideRuntimeCuda_h << '\n';
            }
            if (target.has_feature(Target::HVX_128) ||
                target.has_feature(Target::HVX_64)) {
                stream << halide_internal_runtime_header_HalideRuntimeHexagonHost_h << '\n';
            }
            if (target.has_feature(Target::Metal)) {
                stream << halide_internal_runtime_header_HalideRuntimeMetal_h << '\n';
            }
            if (target.has_feature(Target::OpenCL)) {
                stream << halide_internal_runtime_header_HalideRuntimeOpenCL_h << '\n';
            }
            if (target.has_feature(Target::OpenGLCompute)) {
                stream << halide_internal_runtime_header_HalideRuntimeOpenGLCompute_h << '\n';
            }
            if (target.has_feature(Target::OpenGL)) {
                stream << halide_internal_runtime_header_HalideRuntimeOpenGL_h << '\n';
            }
        }
        stream << "#endif\n";
    }
}

namespace {
string type_to_c_type(Type type, bool include_space, bool c_plus_plus = true) {
    bool needs_space = true;
    ostringstream oss;
    user_assert(type.lanes() == 1) << "Can't use vector types when compiling to C (yet)\n";
    if (type.is_float()) {
        if (type.bits() == 32) {
            oss << "float";
        } else if (type.bits() == 64) {
            oss << "double";
        } else {
            user_error << "Can't represent a float with this many bits in C: " << type << "\n";
        }

    } else if (type.is_handle()) {
        needs_space = false;

        // If there is no type info or is generating C (not C++) and
        // the type is a class or in an inner scope, just use void *.
        if (type.handle_type == NULL ||
            (!c_plus_plus &&
             (!type.handle_type->namespaces.empty() ||
              !type.handle_type->enclosing_types.empty() ||
              type.handle_type->inner_name.cpp_type_type == halide_cplusplus_type_name::Class))) {
            oss << "void *";
        } else {
            if (type.handle_type->inner_name.cpp_type_type == halide_cplusplus_type_name::Struct) {
                oss << "struct ";
            } else if (type.handle_type->inner_name.cpp_type_type == halide_cplusplus_type_name::Class) {
                oss << "class ";
            }
            if (!type.handle_type->namespaces.empty() ||
                !type.handle_type->enclosing_types.empty()) {
                oss << "::";
                for (size_t i = 0; i < type.handle_type->namespaces.size(); i++) {
                    oss << type.handle_type->namespaces[i] << "::";
                }
                for (size_t i = 0; i < type.handle_type->enclosing_types.size(); i++) {
                    oss << type.handle_type->enclosing_types[i].name << "::";
                }
            }
            oss << type.handle_type->inner_name.name;
            if (type.handle_type->reference_type == halide_handle_cplusplus_type::LValueReference) {
                oss << " &";
            } else if (type.handle_type->reference_type == halide_handle_cplusplus_type::LValueReference) {
                oss << " &&";
            }
            for (auto modifier : type.handle_type->cpp_type_modifiers) {
                if (modifier & halide_handle_cplusplus_type::Const) {
                    oss << " const";
                }
                if (modifier & halide_handle_cplusplus_type::Volatile) {
                    oss << " volatile";
                }
                if (modifier & halide_handle_cplusplus_type::Restrict) {
                    oss << " restrict";
                }
                if (modifier & halide_handle_cplusplus_type::Pointer) {
                    oss << " *";
                }
            }
        }
    } else {
        switch (type.bits()) {
        case 1:
            oss << "bool";
            break;
        case 8: case 16: case 32: case 64:
            if (type.is_uint()) oss << 'u';
            oss << "int" << type.bits() << "_t";
            break;
        default:
            user_error << "Can't represent an integer with this many bits in C: " << type << "\n";
        }
    }
    if (include_space && needs_space)
        oss << " ";
    return oss.str();
}
}

<<<<<<< HEAD
void CodeGen_C::switch_to_c_or_c_plus_plus(NameMangling mode) {
=======
void CodeGen_C::set_name_mangling_mode(NameMangling mode) {
>>>>>>> 63749ed8
    if (extern_c_open && mode != NameMangling::C) {
        stream << "\n#ifdef __cplusplus\n";
        stream << "}  // extern \"C\"\n";
        stream << "#endif\n";
        extern_c_open = false;
    } else if (!extern_c_open && mode == NameMangling::C) {
        stream << "#ifdef __cplusplus\n";
        stream << "extern \"C\" {\n";
        stream << "#endif\n";
        extern_c_open = true;
    }
}

string CodeGen_C::print_type(Type type, AppendSpaceIfNeeded space_option) {
    return type_to_c_type(type, space_option == AppendSpace);
}

string CodeGen_C::print_reinterpret(Type type, Expr e) {
    ostringstream oss;
    if (type.is_handle()) {
        // Use a c-style cast
        oss << "(" << print_type(type) << ")";
    } else {
        oss << "reinterpret<" << print_type(type) << ">";
    }
    oss << "(" << print_expr(e) << ")";
    return oss.str();
}

string CodeGen_C::print_name(const string &name) {
    ostringstream oss;

    // Prefix an underscore to avoid reserved words (e.g. a variable named "while")
    if (isalpha(name[0])) {
        oss << '_';
    }

    for (size_t i = 0; i < name.size(); i++) {
        if (name[i] == '.') {
            oss << '_';
        } else if (name[i] == '$') {
            oss << "__";
        } else if (name[i] != '_' && !isalnum(name[i])) {
            oss << "___";
        }
        else oss << name[i];
    }
    return oss.str();
}

namespace {
class ExternCallPrototypes : public IRGraphVisitor {
    struct NamespaceOrCall {
        const Call *call; // nullptr if this is a subnamespace
        std::map<string, NamespaceOrCall> names;
        NamespaceOrCall(const Call *call = nullptr) : call(call) { }
    };
    std::map<string, NamespaceOrCall> c_plus_plus_externs;
    std::map<string, const Call *> c_externs;
    std::set<std::string> &emitted;

    using IRGraphVisitor::visit;

    void visit(const Call *op) {
        IRGraphVisitor::visit(op);

        if (!emitted.count(op->name)) {
            if (op->call_type == Call::Extern) {
                c_externs.insert({op->name, op});
            } else if (op->call_type == Call::ExternCPlusPlus) {
                std::vector<std::string> namespaces;
                std::string name = extract_namespaces(op->name, namespaces);
                std::map<string, NamespaceOrCall> *namespace_map(&c_plus_plus_externs);
                for (const auto &ns : namespaces) {
                    auto insertion = namespace_map->insert({ns, NamespaceOrCall()});
                    namespace_map = &insertion.first->second.names;
                }
                namespace_map->insert({name, NamespaceOrCall(op)});
            }
            emitted.insert(op->name);
        }
    }

    void emit_function_decl(ostream &stream, const Call *op, const std::string &name) {
        stream << type_to_c_type(op->type, true) << " " << name << "(";
        if (function_takes_user_context(name)) {
            stream << "void *";
            if (!op->args.empty()) {
                stream << ", ";
            }
        }
        for (size_t i = 0; i < op->args.size(); i++) {
            if (i > 0) {
                stream << ", ";
            }
            if (op->args[i].as<StringImm>()) {
                stream << "const char *";
            } else {
                stream << type_to_c_type(op->args[i].type(), true);
            }
        }
        stream << ");\n";
    }

    void emit_namespace_or_call(ostream &stream, const NamespaceOrCall &ns_or_call, const std::string &name) {
        if (ns_or_call.call == nullptr) {
            stream << "namespace " << name << " {\n";
            for (const auto &ns_or_call_inner : ns_or_call.names) {
                emit_namespace_or_call(stream, ns_or_call_inner.second, ns_or_call_inner.first);
            }
            stream << "} // namespace " << name << "\n";
        } else {
            emit_function_decl(stream, ns_or_call.call, name);
        }
    }

public:
    ExternCallPrototypes(std::set<string> &emitted, bool in_c_plus_plus)
        : emitted(emitted) {
        // Make sure we don't catch calls that are already in the global declarations
        const char *strs[] = {globals.c_str(),
                              (const char *)halide_internal_runtime_header_HalideRuntime_h,
                              (const char *)halide_internal_initmod_inlined_c};
        for (const char *str : strs) {
            size_t j = 0;
            for (size_t i = 0; str[i]; i++) {
                char c = str[i];
                if (c == '(' && i > j+1) {
                    // Could be the end of a function_name.
                    string name(str + j + 1, i-j-1);
                    emitted.insert(name);
                }

                if (('A' <= c && c <= 'Z') ||
                    ('a' <= c && c <= 'z') ||
                    c == '_' ||
                    ('0' <= c && c <= '9')) {
                    // Could be part of a function name.
                } else {
                    j = i;
                }
            }
        }
    }

    bool has_c_declarations() {
        return !c_externs.empty();
    }

    bool has_c_plus_plus_declarations() {
        return !c_plus_plus_externs.empty();
    }

    void emit_c_declarations(ostream &stream) {
        for (const auto &call : c_externs) {
            emit_function_decl(stream, call.second, call.first);
        }
        stream << "\n";
    }

    void emit_c_plus_plus_declarations(ostream &stream) {
        for (const auto &ns_or_call : c_plus_plus_externs) {
            emit_namespace_or_call(stream, ns_or_call.second, ns_or_call.first);
        }
        stream << "\n";
    }
};
}

void CodeGen_C::compile(const Module &input) {
    for (const auto &b : input.buffers()) {
        compile(b);
    }
    for (const auto &f : input.functions()) {
        compile(f);
    }
}

void CodeGen_C::compile(const LoweredFunc &f) {
    // Don't put non-external function declarations in headers.
    if (is_header() && f.linkage == LoweredFunc::Internal) {
        return;
    }

    emitted.insert(f.name);

    const std::vector<LoweredArgument> &args = f.args;

    for (size_t i = 0; i < args.size(); i++) {
        if (args[i].type.handle_type != NULL) {
            if (!args[i].type.handle_type->namespaces.empty()) {
                if (args[i].type.handle_type->inner_name.cpp_type_type != halide_cplusplus_type_name::Simple) {
                    for (size_t ns = 0; ns < args[i].type.handle_type->namespaces.size(); ns++ ) {
                        for (size_t indent = 0; indent < ns; indent++) {
                           stream << "    ";
                        }
                        stream << indent << "namespace " << args[i].type.handle_type->namespaces[ns] << " {\n";
                    }
                    for (size_t indent = 0; indent < args[i].type.handle_type->namespaces.size(); indent++) {
                        stream << "    ";
                    }
                    if (args[i].type.handle_type->inner_name.cpp_type_type != halide_cplusplus_type_name::Struct) {
                        stream << "struct " << args[i].type.handle_type->inner_name.name << ";\n";
                    } else {
                        stream << "class " << args[i].type.handle_type->inner_name.name << ";\n";
                    }
                    for (size_t ns = 0; ns < args[i].type.handle_type->namespaces.size(); ns++ ) {
                        for (size_t indent = 0; indent < ns; indent++) {
                           stream << "    ";
                        }
                        stream << indent << "}\n";
                    }
                }
            }
        }
    }

    have_user_context = false;
    for (size_t i = 0; i < args.size(); i++) {
        // TODO: check that its type is void *?
        have_user_context |= (args[i].name == "__user_context");
    }

    // Emit prototypes for any extern calls used.
    if (!is_header()) {
        stream << "\n";
        ExternCallPrototypes e(emitted, is_c_plus_plus_interface());
        f.body.accept(&e);

        if (e.has_c_plus_plus_declarations()) {
<<<<<<< HEAD
            switch_to_c_or_c_plus_plus(NameMangling::CPlusPlus);
=======
            set_name_mangling_mode(NameMangling::CPlusPlus);
>>>>>>> 63749ed8
            e.emit_c_plus_plus_declarations(stream);
        }

        if (e.has_c_declarations()) {
<<<<<<< HEAD
            switch_to_c_or_c_plus_plus(NameMangling::C);
=======
            set_name_mangling_mode(NameMangling::C);
>>>>>>> 63749ed8
            e.emit_c_declarations(stream);
        }
    }

<<<<<<< HEAD
    NameMangling name_mangling = f.name_mangling;
    if (name_mangling == NameMangling::Default) {
        name_mangling = (target.has_feature(Target::CPlusPlusMangling) ?
                         NameMangling::CPlusPlus : NameMangling::C);
    }

    switch_to_c_or_c_plus_plus(name_mangling);
=======
    set_name_mangling_mode(is_c_plus_plus_interface() ? NameMangling::Default : NameMangling::C);
>>>>>>> 63749ed8
    stream << "\n";

    std::vector<std::string> namespaces;
    std::string simple_name = extract_namespaces(f.name, namespaces);
    if (!is_c_plus_plus_interface()) {
        user_assert(namespaces.empty()) <<
            "Namespace qualifiers not allowed on function name if not compiling with Target::CPlusPlusNameMangling.\n";
    }

    if (!namespaces.empty()) {
        const char *separator = "";
        for (const auto &ns : namespaces) {
            stream << separator << "namespace " << ns << " {";
            separator = " ";
        }
        stream << "\n\n";
    }

    // Emit the function prototype
    if (f.linkage == LoweredFunc::Internal) {
        // If the function isn't public, mark it static.
        stream << "static ";
    }
    stream << "int " << simple_name << "(";
    for (size_t i = 0; i < args.size(); i++) {
        if (args[i].is_buffer()) {
            stream << "struct halide_buffer_t *"
                   << print_name(args[i].name)
                   << "_buffer";
        } else {
            stream << print_type(args[i].type, AppendSpace)
                   << print_name(args[i].name);
        }

        if (i < args.size()-1) stream << ", ";
    }

    if (is_header()) {
        stream << ") HALIDE_FUNCTION_ATTRS;\n";
    } else {
        stream << ") HALIDE_FUNCTION_ATTRS {\n";
        indent += 1;

        // Unpack the halide_buffer_t's
        for (size_t i = 0; i < args.size(); i++) {
            if (args[i].is_buffer()) {
                push_buffer(args[i].type, args[i].dimensions, args[i].name);
            }
        }
        // Emit the body
        print(f.body);

        // Return success.
        do_indent();
        stream << "return 0;\n";

        indent -= 1;
        stream << "}\n";

        // Done with the halide_buffer_t's, pop the associated symbols.
        for (size_t i = 0; i < args.size(); i++) {
            if (args[i].is_buffer()) {
                pop_buffer(args[i].name);
            }
        }
    }

    if (is_header() && f.linkage == LoweredFunc::ExternalPlusMetadata) {
        // Emit the argv version
        stream << "int " << simple_name << "_argv(void **args) HALIDE_FUNCTION_ATTRS;\n";

        // And also the metadata.
        stream << "const struct halide_filter_metadata_t *" << simple_name << "_metadata() HALIDE_FUNCTION_ATTRS;\n";
    }

    if (!namespaces.empty()) {
        stream << "\n";
        for (size_t i = 0; i < namespaces.size(); i++) {
            stream << "}";
        }
        stream << " // Close namespaces ";
        const char *separator = "";
        for (const auto &ns : namespaces) {
            stream << separator << ns;
            separator = "::";
        }

        stream << "\n\n";
    }
}

void CodeGen_C::compile(const Buffer<> &buffer) {
    // Don't define buffers in headers.
    if (is_header()) {
        return;
    }

    string name = print_name(buffer.name());
    halide_buffer_t b = *(buffer.raw_buffer());

    user_assert(b.host) << "Can't embed image: " << buffer.name() << " because it has a null host pointer\n";
    user_assert(!b.device_dirty()) << "Can't embed image: " << buffer.name() << "because it has a dirty device pointer\n";

    // Figure out the offset of the last pixel.
    size_t num_elems = 1;
    for (int d = 0; b.dim[d].extent; d++) {
        num_elems += b.dim[d].stride * (b.dim[d].extent - 1);
    }

    // Emit the data
    stream << "static uint8_t " << name << "_data[] __attribute__ ((aligned (32))) = {";
    for (size_t i = 0; i < num_elems * b.type.bytes(); i++) {
        if (i > 0) stream << ", ";
        stream << (int)(b.host[i]);
    }
    stream << "};\n";

    // Emit the shape
    stream << "static halide_dimension_t " << name << "_buffer_shape[] = {";
    for (int i = 0; i < buffer.dimensions(); i++) {
        stream << "{" << buffer.dim(i).min()
               << ", " << buffer.dim(i).extent()
               << ", " << buffer.dim(i).stride() << "}";
        if (i < buffer.dimensions() - 1) {
            stream << ", ";
        }
    }
    stream << "};\n";

    Type t = buffer.type();

    // Emit the buffer struct
    stream << "static halide_buffer_t " << name << "_buffer = {"
           << "0, "             // device
           << "NULL, "          // device_interface
           << "&" << name << "_data[0], " // host
           << "0, "             // flags
           << "{(halide_type_code_t)(" << (int)t.code() << "), " << t.bits() << ", " << t.lanes() << "}, "
           << buffer.dimensions() << ", "
           << name << "_buffer_shape};\n";

    // Make a global pointer to it
    stream << "static halide_buffer_t *" << name << " = &" << name << "_buffer;\n";
}

void CodeGen_C::push_buffer(Type t, int dims, const std::string &buffer_name) {
    string name = print_name(buffer_name);
    string buf_name = name + "_buffer";
    string type = print_type(t);
    do_indent();
    stream << type
           << " *"
           << name
           << " = ("
           << type
           << " *)("
           << buf_name
           << "->host);\n";
    Allocation alloc;
    alloc.type = t;
    allocations.push(buffer_name, alloc);
    do_indent();
    stream << "(void)" << name << ";\n";

    do_indent();
    stream << "uint8_t * "
           << name << "_host = "
           << buf_name << "->host;\n";
    do_indent();
    stream << "(void)" << name << "_host;\n";

    do_indent();
    stream << "const uint64_t "
           << name << "_device = "
           << buf_name << "->device;\n";
    do_indent();
    stream << "(void)" << name << "_device;\n";

    string dim_fields[] = {"min", "extent", "stride"};
    for (string f : dim_fields) {
        for (int j = 0; j < dims; j++) {
            do_indent();
            stream << "const int32_t "
                   << name
                   << "_" << f << "_" << j << " = "
                   << buf_name
                   << "->dim[" << j << "]." << f << ";\n";
            do_indent();
            stream << "(void)" << name << "_" << f << "_" << j << ";\n";
        }
    }
    string type_fields[] = {"code", "bits", "lanes"};
    for (string f : type_fields) {
        do_indent();
        stream << "const int32_t "
               << name
               << "_type_" << f << " = (int32_t)("
               << buf_name
               << "->type." << f << ");\n";
        do_indent();
        stream << "(void)" << name << "_type_" << f << ";\n";
    }}

void CodeGen_C::pop_buffer(const std::string &buffer_name) {
    allocations.pop(buffer_name);
}

string CodeGen_C::print_expr(Expr e) {
    id = "$$ BAD ID $$";
    e.accept(this);
    return id;
}

void CodeGen_C::print_stmt(Stmt s) {
    s.accept(this);
}

string CodeGen_C::print_assignment(Type t, const std::string &rhs) {

    map<string, string>::iterator cached = cache.find(rhs);

    if (cached == cache.end()) {
        id = unique_name('_');
        do_indent();
        stream << print_type(t, AppendSpace) << id << " = " << rhs << ";\n";
        cache[rhs] = id;
    } else {
        id = cached->second;
    }
    return id;
}

void CodeGen_C::open_scope() {
    cache.clear();
    do_indent();
    indent++;
    stream << "{\n";
}

void CodeGen_C::close_scope(const std::string &comment) {
    cache.clear();
    indent--;
    do_indent();
    if (!comment.empty()) {
        stream << "} // " << comment << "\n";
    } else {
        stream << "}\n";
    }
}

void CodeGen_C::visit(const Variable *op) {
    id = print_name(op->name);
}

void CodeGen_C::visit(const Cast *op) {
    print_assignment(op->type, "(" + print_type(op->type) + ")(" + print_expr(op->value) + ")");
}

void CodeGen_C::visit_binop(Type t, Expr a, Expr b, const char * op) {
    string sa = print_expr(a);
    string sb = print_expr(b);
    print_assignment(t, sa + " " + op + " " + sb);
}

void CodeGen_C::visit(const Add *op) {
    visit_binop(op->type, op->a, op->b, "+");
}

void CodeGen_C::visit(const Sub *op) {
    visit_binop(op->type, op->a, op->b, "-");
}

void CodeGen_C::visit(const Mul *op) {
    visit_binop(op->type, op->a, op->b, "*");
}

void CodeGen_C::visit(const Div *op) {
    int bits;
    if (is_const_power_of_two_integer(op->b, &bits)) {
        ostringstream oss;
        oss << print_expr(op->a) << " >> " << bits;
        print_assignment(op->type, oss.str());
    } else if (op->type.is_int()) {
        print_expr(lower_euclidean_div(op->a, op->b));
    } else {
        visit_binop(op->type, op->a, op->b, "/");
    }
}

void CodeGen_C::visit(const Mod *op) {
    int bits;
    if (is_const_power_of_two_integer(op->b, &bits)) {
        ostringstream oss;
        oss << print_expr(op->a) << " & " << ((1 << bits)-1);
        print_assignment(op->type, oss.str());
    } else if (op->type.is_int()) {
        print_expr(lower_euclidean_mod(op->a, op->b));
    } else {
        visit_binop(op->type, op->a, op->b, "%");
    }
}

void CodeGen_C::visit(const Max *op) {
    print_expr(Call::make(op->type, "max", {op->a, op->b}, Call::Extern));
}

void CodeGen_C::visit(const Min *op) {
    print_expr(Call::make(op->type, "min", {op->a, op->b}, Call::Extern));
}

void CodeGen_C::visit(const EQ *op) {
    visit_binop(op->type, op->a, op->b, "==");
}

void CodeGen_C::visit(const NE *op) {
    visit_binop(op->type, op->a, op->b, "!=");
}

void CodeGen_C::visit(const LT *op) {
    visit_binop(op->type, op->a, op->b, "<");
}

void CodeGen_C::visit(const LE *op) {
    visit_binop(op->type, op->a, op->b, "<=");
}

void CodeGen_C::visit(const GT *op) {
    visit_binop(op->type, op->a, op->b, ">");
}

void CodeGen_C::visit(const GE *op) {
    visit_binop(op->type, op->a, op->b, ">=");
}

void CodeGen_C::visit(const Or *op) {
    visit_binop(op->type, op->a, op->b, "||");
}

void CodeGen_C::visit(const And *op) {
    visit_binop(op->type, op->a, op->b, "&&");
}

void CodeGen_C::visit(const Not *op) {
    print_assignment(op->type, "!(" + print_expr(op->a) + ")");
}

void CodeGen_C::visit(const IntImm *op) {
    if (op->type == Int(32)) {
        id = std::to_string(op->value);
    } else {
        print_assignment(op->type, "(" + print_type(op->type) + ")(" + std::to_string(op->value) + ")");
    }
}

void CodeGen_C::visit(const UIntImm *op) {
    print_assignment(op->type, "(" + print_type(op->type) + ")(" + std::to_string(op->value) + ")");
}

void CodeGen_C::visit(const StringImm *op) {
    ostringstream oss;
    oss << Expr(op);
    id = oss.str();
}

// NaN is the only float/double for which this is true... and
// surprisingly, there doesn't seem to be a portable isnan function
// (dsharlet).
template <typename T>
static bool isnan(T x) { return x != x; }

template <typename T>
static bool isinf(T x)
{
    return std::numeric_limits<T>::has_infinity && (
        x == std::numeric_limits<T>::infinity() ||
        x == -std::numeric_limits<T>::infinity());
}

void CodeGen_C::visit(const FloatImm *op) {
    if (isnan(op->value)) {
        id = "nan_f32()";
    } else if (isinf(op->value)) {
        if (op->value > 0) {
            id = "inf_f32()";
        } else {
            id = "neg_inf_f32()";
        }
    } else {
        // Write the constant as reinterpreted uint to avoid any bits lost in conversion.
        union {
            uint32_t as_uint;
            float as_float;
        } u;
        u.as_float = op->value;

        ostringstream oss;
        oss << "float_from_bits(" << u.as_uint << " /* " << u.as_float << " */)";
        id = oss.str();
    }
}

void CodeGen_C::visit(const Call *op) {

    internal_assert(op->call_type == Call::Extern ||
                    op->call_type == Call::ExternCPlusPlus ||
                    op->call_type == Call::PureExtern ||
                    op->call_type == Call::Intrinsic ||
                    op->call_type == Call::PureIntrinsic)
        << "Can only codegen extern calls and intrinsics\n";

    ostringstream rhs;

    // Handle intrinsics first
    if (op->is_intrinsic(Call::debug_to_file)) {
        internal_assert(op->args.size() == 3);
        const StringImm *string_imm = op->args[0].as<StringImm>();
        internal_assert(string_imm);
        string filename = string_imm->value;
        string typecode = print_expr(op->args[1]);
        string buffer = print_name(print_expr(op->args[2]));

        rhs << "halide_debug_to_file(";
        rhs << (have_user_context ? "__user_context_" : "nullptr");
        rhs << ", \"" + filename + "\", " + typecode;
        rhs << ", (struct halide_buffer_t *)" << buffer;
        rhs << ")";
    } else if (op->is_intrinsic(Call::bitwise_and)) {
        internal_assert(op->args.size() == 2);
        string a0 = print_expr(op->args[0]);
        string a1 = print_expr(op->args[1]);
        rhs << a0 << " & " << a1;
    } else if (op->is_intrinsic(Call::bitwise_xor)) {
        internal_assert(op->args.size() == 2);
        string a0 = print_expr(op->args[0]);
        string a1 = print_expr(op->args[1]);
        rhs << a0 << " ^ " << a1;
    } else if (op->is_intrinsic(Call::bitwise_or)) {
        internal_assert(op->args.size() == 2);
        string a0 = print_expr(op->args[0]);
        string a1 = print_expr(op->args[1]);
        rhs << a0 << " | " << a1;
    } else if (op->is_intrinsic(Call::bitwise_not)) {
        internal_assert(op->args.size() == 1);
        rhs << "~" << print_expr(op->args[0]);
    } else if (op->is_intrinsic(Call::reinterpret)) {
        internal_assert(op->args.size() == 1);
        rhs << print_reinterpret(op->type, op->args[0]);
    } else if (op->is_intrinsic(Call::shift_left)) {
        internal_assert(op->args.size() == 2);
        string a0 = print_expr(op->args[0]);
        string a1 = print_expr(op->args[1]);
        rhs << a0 << " << " << a1;
    } else if (op->is_intrinsic(Call::shift_right)) {
        internal_assert(op->args.size() == 2);
        string a0 = print_expr(op->args[0]);
        string a1 = print_expr(op->args[1]);
        rhs << a0 << " >> " << a1;
    } else if (op->is_intrinsic(Call::lerp)) {
        internal_assert(op->args.size() == 3);
        Expr e = lower_lerp(op->args[0], op->args[1], op->args[2]);
        rhs << print_expr(e);
    } else if (op->is_intrinsic(Call::absd)) {
        internal_assert(op->args.size() == 2);
        Expr a = op->args[0];
        Expr b = op->args[1];
        Expr e = select(a < b, b - a, a - b);
        rhs << print_expr(e);
    } else if (op->is_intrinsic(Call::address_of)) {
        const Load *l = op->args[0].as<Load>();
        internal_assert(op->args.size() == 1 && l);
        rhs << "(("
            << print_type(l->type.element_of()) // index is in elements, not vectors.
            << " *)"
            << print_name(l->name)
            << " + "
            << print_expr(l->index)
            << ")";
    } else if (op->is_intrinsic(Call::return_second)) {
        internal_assert(op->args.size() == 2);
        string arg0 = print_expr(op->args[0]);
        string arg1 = print_expr(op->args[1]);
        rhs << "(" << arg0 << ", " << arg1 << ")";
    } else if (op->is_intrinsic(Call::if_then_else)) {
        internal_assert(op->args.size() == 3);

        string result_id = unique_name('_');

        do_indent();
        stream << print_type(op->args[1].type(), AppendSpace)
               << result_id << ";\n";

        string cond_id = print_expr(op->args[0]);

        do_indent();
        stream << "if (" << cond_id << ")\n";
        open_scope();
        string true_case = print_expr(op->args[1]);
        do_indent();
        stream << result_id << " = " << true_case << ";\n";
        close_scope("if " + cond_id);
        do_indent();
        stream << "else\n";
        open_scope();
        string false_case = print_expr(op->args[2]);
        do_indent();
        stream << result_id << " = " << false_case << ";\n";
        close_scope("if " + cond_id + " else");

        rhs << result_id;
    } else if (op->is_intrinsic(Call::abs)) {
        internal_assert(op->args.size() == 1);
        Expr a0 = op->args[0];
        rhs << print_expr(cast(op->type, select(a0 > 0, a0, -a0)));
    } else if (op->is_intrinsic(Call::memoize_expr)) {
        internal_assert(op->args.size() >= 1);
        string arg = print_expr(op->args[0]);
        rhs << "(" << arg << ")";
    } else if (op->is_intrinsic(Call::alloca)) {
        internal_assert(op->args.size() == 1);
        internal_assert(op->type.is_handle());
        if (op->type == type_of<struct halide_buffer_t *>() &&
            is_const(op->args[0], (int)sizeof(halide_buffer_t))) {
            do_indent();
            string buf_name = unique_name('b');
            stream << "halide_buffer_t " << buf_name << ";\n";
            rhs << "&" << buf_name;
        } else {
            // Make a stack of uint64_ts
            string size = print_expr(simplify((op->args[0] + 7)/8));
            do_indent();
            string array_name = unique_name('a');
            stream << "uint64_t " << array_name << "[" << size << "];";
            rhs << "(" << print_type(op->type) << ")(&" << array_name << ")";
        }
    } else if (op->is_intrinsic(Call::copy_memory)) {
        internal_assert(op->args.size() == 3);
        string dest = print_expr(op->args[0]);
        string src = print_expr(op->args[1]);
        string size = print_expr(op->args[2]);
        rhs << "memcpy(" << dest << ", " << src << ", " << size << ")";
    } else if (op->is_intrinsic(Call::make_struct)) {
        if (op->args.empty()) {
            rhs << "NULL";
        } else {
            // Emit a line something like:
            // struct {const int f_0, const char f_1, const int f_2} foo = {3, 'c', 4};

            // Get the args
            vector<string> values;
            for (size_t i = 0; i < op->args.size(); i++) {
                values.push_back(print_expr(op->args[i]));
            }
            do_indent();
            stream << "struct {";
            // List the types.
            for (size_t i = 0; i < op->args.size(); i++) {
                stream << "const " << print_type(op->args[i].type()) << " f_" << i << "; ";
            }
            string struct_name = unique_name('s');
            stream << "}  " << struct_name << " = {";
            // List the values.
            for (size_t i = 0; i < op->args.size(); i++) {
                if (i > 0) stream << ", ";
                stream << values[i];
            }
            stream << "};\n";
            // Return a pointer to it of the appropriate type
            if (op->type.handle_type) {
                rhs << "(" << print_type(op->type) << ")";
            }
            rhs << "(&" << struct_name << ")";
        }
    } else if (op->is_intrinsic(Call::stringify)) {
        // Rewrite to an snprintf
        vector<string> printf_args;
        string format_string = "";
        for (size_t i = 0; i < op->args.size(); i++) {
            Type t = op->args[i].type();
            printf_args.push_back(print_expr(op->args[i]));
            if (t.is_int()) {
                format_string += "%lld";
                printf_args[i] = "(long long)(" + printf_args[i] + ")";
            } else if (t.is_uint()) {
                format_string += "%llu";
                printf_args[i] = "(long long unsigned)(" + printf_args[i] + ")";
            } else if (t.is_float()) {
                if (t.bits() == 32) {
                    format_string += "%f";
                } else {
                    format_string += "%e";
                }
            } else if (op->args[i].as<StringImm>()) {
                format_string += "%s";
            } else {
                internal_assert(t.is_handle());
                format_string += "%p";
            }

        }
        string buf_name = unique_name('b');
        do_indent();
        stream << "char " << buf_name << "[1024];\n";
        do_indent();
        stream << "snprintf(" << buf_name << ", 1024, \"" << format_string << "\"";
        for (size_t i = 0; i < printf_args.size(); i++) {
            stream << ", " << printf_args[i];
        }
        stream << ");\n";
        rhs << buf_name;

    } else if (op->is_intrinsic(Call::register_destructor)) {
        internal_assert(op->args.size() == 2);
        const StringImm *fn = op->args[0].as<StringImm>();
        internal_assert(fn);
        string arg = print_expr(op->args[1]);

        string call =
            fn->value + "(" +
            (have_user_context ? "__user_context_, " : "nullptr, ")
            + "arg);";

        do_indent();
        // Make a struct on the stack that calls the given function as a destructor
        string struct_name = unique_name('s');
        string instance_name = unique_name('d');
        stream << "struct " << struct_name << "{ "
               << "void *arg; "
               << struct_name << "(void *a) : arg((void *)a) {} "
               << "~" << struct_name << "() {" << call << "}"
               << "} " << instance_name << "(" << arg << ");\n";
        rhs << print_expr(0);
    } else if (op->is_intrinsic(Call::div_round_to_zero)) {
        rhs << print_expr(op->args[0]) << " / " << print_expr(op->args[1]);
    } else if (op->is_intrinsic(Call::mod_round_to_zero)) {
        rhs << print_expr(op->args[0]) << " % " << print_expr(op->args[1]);
    } else if (op->is_intrinsic(Call::signed_integer_overflow)) {
        user_error << "Signed integer overflow occurred during constant-folding. Signed"
            " integer overflow for int32 and int64 is undefined behavior in"
            " Halide.\n";
    } else if (op->is_intrinsic(Call::indeterminate_expression)) {
        user_error << "Indeterminate expression occurred during constant-folding.\n";
    } else if (op->call_type == Call::Intrinsic ||
               op->call_type == Call::PureIntrinsic) {
        // TODO: other intrinsics
        internal_error << "Unhandled intrinsic in C backend: " << op->name << '\n';
    } else {
        // Generic calls
        vector<string> args(op->args.size());
        for (size_t i = 0; i < op->args.size(); i++) {
            args[i] = print_expr(op->args[i]);
        }
        rhs << op->name << "(";

        if (function_takes_user_context(op->name)) {
            rhs << (have_user_context ? "__user_context_, " : "nullptr, ");
        }

        for (size_t i = 0; i < op->args.size(); i++) {
            if (i > 0) rhs << ", ";
            rhs << args[i];
        }
        rhs << ")";
    }

    print_assignment(op->type, rhs.str());
}

void CodeGen_C::visit(const Load *op) {

    Type t = op->type;
    bool type_cast_needed =
        !allocations.contains(op->name) ||
        allocations.get(op->name).type != t;

    ostringstream rhs;
    if (type_cast_needed) {
        rhs << "(("
            << print_type(op->type)
            << " *)"
            << print_name(op->name)
            << ")";
    } else {
        rhs << print_name(op->name);
    }
    rhs << "["
        << print_expr(op->index)
        << "]";

    print_assignment(op->type, rhs.str());
}

void CodeGen_C::visit(const Store *op) {

    Type t = op->value.type();

    bool type_cast_needed =
        t.is_handle() ||
        !allocations.contains(op->name) ||
        allocations.get(op->name).type != t;

    string id_index = print_expr(op->index);
    string id_value = print_expr(op->value);
    do_indent();

    if (type_cast_needed) {
        stream << "((const "
               << print_type(t)
               << " *)"
               << print_name(op->name)
               << ")";
    } else {
        stream << print_name(op->name);
    }
    stream << "["
           << id_index
           << "] = "
           << id_value
           << ";\n";

    cache.clear();
}

void CodeGen_C::visit(const Let *op) {
    string id_value = print_expr(op->value);
    Expr new_var = Variable::make(op->value.type(), id_value);
    Expr body = substitute(op->name, new_var, op->body);
    print_expr(body);
}

void CodeGen_C::visit(const Select *op) {
    ostringstream rhs;
    string true_val = print_expr(op->true_value);
    string false_val = print_expr(op->false_value);
    string cond = print_expr(op->condition);
    rhs << "(" << print_type(op->type) << ")"
        << "(" << cond
        << " ? " << true_val
        << " : " << false_val
        << ")";
    print_assignment(op->type, rhs.str());
}

void CodeGen_C::visit(const LetStmt *op) {
    string id_value = print_expr(op->value);
    Expr new_var = Variable::make(op->value.type(), id_value);
    Stmt body = substitute(op->name, new_var, op->body);
    body.accept(this);
}

void CodeGen_C::visit(const AssertStmt *op) {
    string id_cond = print_expr(op->condition);

    do_indent();
    // Halide asserts have different semantics to C asserts.  They're
    // supposed to clean up and make the containing function return
    // -1, so we can't use the C version of assert. Instead we convert
    // to an if statement.

    stream << "if (!" << id_cond << ") ";
    open_scope();
    string id_msg = print_expr(op->message);
    do_indent();
    stream << "return " << id_msg << ";\n";
    close_scope("");
}

void CodeGen_C::visit(const ProducerConsumer *op) {
    do_indent();
    if (op->is_producer) {
        stream << "// produce " << op->name << '\n';
    } else {
        stream << "// consume " << op->name << '\n';
    }
    print_stmt(op->body);
}

void CodeGen_C::visit(const For *op) {
    if (op->for_type == ForType::Parallel) {
        do_indent();
        stream << "#pragma omp parallel for\n";
    } else {
        internal_assert(op->for_type == ForType::Serial)
            << "Can only emit serial or parallel for loops to C\n";
    }

    string id_min = print_expr(op->min);
    string id_extent = print_expr(op->extent);

    do_indent();
    stream << "for (int "
           << print_name(op->name)
           << " = " << id_min
           << "; "
           << print_name(op->name)
           << " < " << id_min
           << " + " << id_extent
           << "; "
           << print_name(op->name)
           << "++)\n";

    open_scope();
    op->body.accept(this);
    close_scope("for " + print_name(op->name));

}

void CodeGen_C::visit(const Provide *op) {
    internal_error << "Cannot emit Provide statements as C\n";
}

void CodeGen_C::visit(const Allocate *op) {
    open_scope();

    // For sizes less than 8k, do a stack allocation
    bool on_stack = false;
    int32_t constant_size;
    string size_id;
    if (op->new_expr.defined()) {
        Allocation alloc;
        alloc.type = op->type;
        alloc.free_function = op->free_function;
        allocations.push(op->name, alloc);
        heap_allocations.push(op->name, 0);
        stream << print_type(op->type) << "*" << print_name(op->name) << " = (" << print_expr(op->new_expr) << ");\n";
    } else {
        constant_size = op->constant_allocation_size();
        if (constant_size > 0) {
            int64_t stack_bytes = constant_size * op->type.bytes();

            if (stack_bytes > ((int64_t(1) << 31) - 1)) {
                user_error << "Total size for allocation "
                           << op->name << " is constant but exceeds 2^31 - 1.\n";
            } else {
                size_id = print_expr(Expr(static_cast<int32_t>(constant_size)));
                if (can_allocation_fit_on_stack(stack_bytes)) {
                    on_stack = true;
                }
            }
        } else {
            // Check that the allocation is not scalar (if it were scalar
            // it would have constant size).
            internal_assert(op->extents.size() > 0);

            size_id = print_assignment(Int(64), print_expr(op->extents[0]));

            for (size_t i = 1; i < op->extents.size(); i++) {
                // Make the code a little less cluttered for two-dimensional case
                string new_size_id_rhs;
                string next_extent = print_expr(op->extents[i]);
                if (i > 1) {
                    new_size_id_rhs =  "(" + size_id + " > ((int64_t(1) << 31) - 1)) ? " + size_id + " : (" + size_id + " * " + next_extent + ")";
                } else {
                    new_size_id_rhs = size_id + " * " + next_extent;
                }
                size_id = print_assignment(Int(64), new_size_id_rhs);
            }
            do_indent();
            stream << "if ((" << size_id << " > ((int64_t(1) << 31) - 1)) || ((" << size_id <<
              " * sizeof(" << print_type(op->type) << ")) > ((int64_t(1) << 31) - 1)))\n";
            open_scope();
            do_indent();
            stream << "halide_error("
                   << (have_user_context ? "__user_context_" : "nullptr")
                   << ", \"32-bit signed overflow computing size of allocation "
                   << op->name << "\\n\");\n";
            do_indent();
            stream << "return -1;\n";
            close_scope("overflow test " + op->name);
        }

        // Check the condition to see if this allocation should actually be created.
        // If the allocation is on the stack, the only condition we can respect is
        // unconditional false (otherwise a non-constant-sized array declaration
        // will be generated).
        if (!on_stack || is_zero(op->condition)) {
            Expr conditional_size = Select::make(op->condition,
                                                 Var(size_id),
                                                 Expr(static_cast<int32_t>(0)));
            conditional_size = simplify(conditional_size);
            size_id = print_assignment(Int(64), print_expr(conditional_size));
        }

        Allocation alloc;
        alloc.type = op->type;
        allocations.push(op->name, alloc);

        do_indent();
        stream << print_type(op->type) << ' ';

        if (on_stack) {
            stream << print_name(op->name)
                   << "[" << size_id << "];\n";
        } else {
            stream << "*"
                   << print_name(op->name)
                   << " = ("
                   << print_type(op->type)
                   << " *)halide_malloc("
                   << (have_user_context ? "__user_context_" : "nullptr")
                   << ", sizeof("
                   << print_type(op->type)
                   << ")*" << size_id << ");\n";
            heap_allocations.push(op->name, 0);
        }
    }

    op->body.accept(this);

    // Should have been freed internally
    internal_assert(!allocations.contains(op->name));

    close_scope("alloc " + print_name(op->name));
}

void CodeGen_C::visit(const Free *op) {
    if (heap_allocations.contains(op->name)) {
        string free_function = allocations.get(op->name).free_function;
        if (free_function.empty()) {
            free_function = "halide_free";
        }

        do_indent();
        stream << free_function << "("
               << (have_user_context ? "__user_context_, " : "nullptr, ")
               << print_name(op->name)
               << ");\n";
        heap_allocations.pop(op->name);
    }
    allocations.pop(op->name);
}

void CodeGen_C::visit(const Realize *op) {
    internal_error << "Cannot emit realize statements to C\n";
}

void CodeGen_C::visit(const IfThenElse *op) {
    string cond_id = print_expr(op->condition);

    do_indent();
    stream << "if (" << cond_id << ")\n";
    open_scope();
    op->then_case.accept(this);
    close_scope("if " + cond_id);

    if (op->else_case.defined()) {
        do_indent();
        stream << "else\n";
        open_scope();
        op->else_case.accept(this);
        close_scope("if " + cond_id + " else");
    }
}

void CodeGen_C::visit(const Evaluate *op) {
    if (is_const(op->value)) return;
    string id = print_expr(op->value);
    do_indent();
    stream << "(void)" << id << ";\n";
}

void CodeGen_C::visit(const Shuffle *op) {
    internal_error << "Cannot emit vector code to C\n";
}

void CodeGen_C::test() {
    LoweredArgument buffer_arg("buf", Argument::OutputBuffer, Int(32), 3);
    LoweredArgument float_arg("alpha", Argument::InputScalar, Float(32), 0);
    LoweredArgument int_arg("beta", Argument::InputScalar, Int(32), 0);
    LoweredArgument user_context_arg("__user_context", Argument::InputScalar, type_of<const void*>(), 0);
    vector<LoweredArgument> args = { buffer_arg, float_arg, int_arg, user_context_arg };
    Var x("x");
    Param<float> alpha("alpha");
    Param<int> beta("beta");
    Expr e = Select::make(alpha > 4.0f, print_when(x < 1, 3), 2);
    Stmt s = Store::make("buf", e, x, Parameter(), const_true());
    s = LetStmt::make("x", beta+1, s);
    s = Block::make(s, Free::make("tmp.stack"));
    s = Allocate::make("tmp.stack", Int(32), {127}, const_true(), s);
    s = Block::make(s, Free::make("tmp.heap"));
    s = Allocate::make("tmp.heap", Int(32), {43, beta}, const_true(), s);

    Module m("", get_host_target());
    m.append(LoweredFunc("test1", args, s, LoweredFunc::External));

    ostringstream source;
    {
        CodeGen_C cg(source, Target("host"), CodeGen_C::CImplementation);
        cg.compile(m);
    }

    string src = source.str();
    string correct_source =
        headers +
        globals +
        string((const char *)halide_internal_runtime_header_HalideRuntime_h) + '\n' +
        string((const char *)halide_internal_initmod_inlined_c) + '\n' +
        "#ifndef HALIDE_FUNCTION_ATTRS\n"
        "#define HALIDE_FUNCTION_ATTRS\n"
        "#endif\n"
        "\n"
        "#ifdef __cplusplus\n"
        "extern \"C\" {\n"
        "#endif\n"
        "\n"
        "int test1(struct halide_buffer_t *_buf_buffer, float _alpha, int32_t _beta, void const *__user_context) HALIDE_FUNCTION_ATTRS {\n"
        " int32_t *_buf = (int32_t *)(_buf_buffer->host);\n"
        " (void)_buf;\n"
        " uint8_t * _buf_host = _buf_buffer->host;\n"
        " (void)_buf_host;\n"
        " const uint64_t _buf_device = _buf_buffer->device;\n"
        " (void)_buf_device;\n"
        " const int32_t _buf_min_0 = _buf_buffer->dim[0].min;\n"
        " (void)_buf_min_0;\n"
        " const int32_t _buf_min_1 = _buf_buffer->dim[1].min;\n"
        " (void)_buf_min_1;\n"
        " const int32_t _buf_min_2 = _buf_buffer->dim[2].min;\n"
        " (void)_buf_min_2;\n"
        " const int32_t _buf_extent_0 = _buf_buffer->dim[0].extent;\n"
        " (void)_buf_extent_0;\n"
        " const int32_t _buf_extent_1 = _buf_buffer->dim[1].extent;\n"
        " (void)_buf_extent_1;\n"
        " const int32_t _buf_extent_2 = _buf_buffer->dim[2].extent;\n"
        " (void)_buf_extent_2;\n"
        " const int32_t _buf_stride_0 = _buf_buffer->dim[0].stride;\n"
        " (void)_buf_stride_0;\n"
        " const int32_t _buf_stride_1 = _buf_buffer->dim[1].stride;\n"
        " (void)_buf_stride_1;\n"
        " const int32_t _buf_stride_2 = _buf_buffer->dim[2].stride;\n"
        " (void)_buf_stride_2;\n"
        " const int32_t _buf_type_code = (int32_t)(_buf_buffer->type.code);\n"
        " (void)_buf_type_code;\n"
        " const int32_t _buf_type_bits = (int32_t)(_buf_buffer->type.bits);\n"
        " (void)_buf_type_bits;\n"
        " const int32_t _buf_type_lanes = (int32_t)(_buf_buffer->type.lanes);\n"
        " (void)_buf_type_lanes;\n"
        " {\n"
        "  int64_t _0 = 43;\n"
        "  int64_t _1 = _0 * _beta;\n"
        "  if ((_1 > ((int64_t(1) << 31) - 1)) || ((_1 * sizeof(int32_t)) > ((int64_t(1) << 31) - 1)))\n"
        "  {\n"
        "   halide_error(__user_context_, \"32-bit signed overflow computing size of allocation tmp.heap\\n\");\n"
        "   return -1;\n"
        "  } // overflow test tmp.heap\n"
        "  int64_t _2 = _1;\n"
        "  int32_t *_tmp_heap = (int32_t *)halide_malloc(__user_context_, sizeof(int32_t)*_2);\n"
        "  {\n"
        "   int32_t _tmp_stack[127];\n"
        "   int32_t _3 = _beta + 1;\n"
        "   int32_t _4;\n"
        "   bool _5 = _3 < 1;\n"
        "   if (_5)\n"
        "   {\n"
        "    char b0[1024];\n"
        "    snprintf(b0, 1024, \"%lld%s\", (long long)(3), \"\\n\");\n"
        "    char const *_6 = b0;\n"
        "    int32_t _7 = halide_print(__user_context_, _6);\n"
        "    int32_t _8 = (_7, 3);\n"
        "    _4 = _8;\n"
        "   } // if _5\n"
        "   else\n"
        "   {\n"
        "    _4 = 3;\n"
        "   } // if _5 else\n"
        "   int32_t _9 = _4;\n"
        "   bool _10 = _alpha > float_from_bits(1082130432 /* 4 */);\n"
        "   int32_t _11 = (int32_t)(_10 ? _9 : 2);\n"
        "   _buf[_3] = _11;\n"
        "  } // alloc _tmp_stack\n"
        "  halide_free(__user_context_, _tmp_heap);\n"
        " } // alloc _tmp_heap\n"
        " return 0;\n"
        "}\n\n"
        "#ifdef __cplusplus\n"
        "}  // extern \"C\"\n"
        "#endif\n";

    if (src != correct_source) {
        int diff = 0;
        while (src[diff] == correct_source[diff]) diff++;
        int diff_end = diff + 1;
        while (diff > 0 && src[diff] != '\n') diff--;
        while (diff_end < (int)src.size() && src[diff_end] != '\n') diff_end++;

        internal_error
            << "Correct source code:\n" << correct_source
            << "Actual source code:\n" << src
            << "Difference starts at:\n"
            << "Correct: " << correct_source.substr(diff, diff_end - diff) << "\n"
            << "Actual: " << src.substr(diff, diff_end - diff) << "\n";
    }


    std::cout << "CodeGen_C test passed\n";
}

}
}<|MERGE_RESOLUTION|>--- conflicted
+++ resolved
@@ -159,11 +159,7 @@
 }
 
 CodeGen_C::~CodeGen_C() {
-<<<<<<< HEAD
-    switch_to_c_or_c_plus_plus(NameMangling::Default);
-=======
     set_name_mangling_mode(NameMangling::Default);
->>>>>>> 63749ed8
 
     if (is_header()) {
         if (!target.has_feature(Target::NoRuntime)) {
@@ -300,11 +296,7 @@
 }
 }
 
-<<<<<<< HEAD
-void CodeGen_C::switch_to_c_or_c_plus_plus(NameMangling mode) {
-=======
 void CodeGen_C::set_name_mangling_mode(NameMangling mode) {
->>>>>>> 63749ed8
     if (extern_c_open && mode != NameMangling::C) {
         stream << "\n#ifdef __cplusplus\n";
         stream << "}  // extern \"C\"\n";
@@ -535,35 +527,23 @@
         f.body.accept(&e);
 
         if (e.has_c_plus_plus_declarations()) {
-<<<<<<< HEAD
-            switch_to_c_or_c_plus_plus(NameMangling::CPlusPlus);
-=======
             set_name_mangling_mode(NameMangling::CPlusPlus);
->>>>>>> 63749ed8
             e.emit_c_plus_plus_declarations(stream);
         }
 
         if (e.has_c_declarations()) {
-<<<<<<< HEAD
-            switch_to_c_or_c_plus_plus(NameMangling::C);
-=======
             set_name_mangling_mode(NameMangling::C);
->>>>>>> 63749ed8
             e.emit_c_declarations(stream);
         }
     }
 
-<<<<<<< HEAD
     NameMangling name_mangling = f.name_mangling;
     if (name_mangling == NameMangling::Default) {
         name_mangling = (target.has_feature(Target::CPlusPlusMangling) ?
                          NameMangling::CPlusPlus : NameMangling::C);
     }
 
-    switch_to_c_or_c_plus_plus(name_mangling);
-=======
-    set_name_mangling_mode(is_c_plus_plus_interface() ? NameMangling::Default : NameMangling::C);
->>>>>>> 63749ed8
+    set_name_mangling_mode(name_mangling);
     stream << "\n";
 
     std::vector<std::string> namespaces;
