#include <iostream>

#include "CodeGen_Posix.h"
#include "CodeGen_Internal.h"
#include "LLVM_Headers.h"
#include "IR.h"
#include "IROperator.h"
#include "Debug.h"
#include "IRPrinter.h"
#include "Simplify.h"

namespace Halide {
namespace Internal {

using std::vector;
using std::string;
using std::map;
using std::pair;
using std::make_pair;

using namespace llvm;

CodeGen_Posix::CodeGen_Posix(Target t) :
  CodeGen_LLVM(t) {
}

Value *CodeGen_Posix::codegen_allocation_size(const std::string &name, Type type, const std::vector<Expr> &extents) {
    // Compute size from list of extents checking for 32-bit signed overflow.
    // Math is done using 64-bit intergers as overflow checked 32-bit mutliply
    // does not work with NaCl at the moment.

    Expr no_overflow = const_true(1);
    Expr total_size = Expr((int64_t)(type.lanes() * type.bytes()));
    Expr max_size;
    if (target.bits < 64) {
        max_size = cast<int64_t>(0x7fffffff);
    } else {
        max_size = Expr(0x7fffffffffffffff);
    }
    for (size_t i = 0; i < extents.size(); i++) {
        total_size *= extents[i];
        no_overflow = no_overflow && (total_size <= max_size);
    }

    // For constant-sized allocations this check should simplify away.
    no_overflow = simplify(no_overflow);
    if (!is_one(no_overflow)) {
        create_assertion(codegen(no_overflow),
                         Call::make(Int(32), "halide_error_buffer_allocation_too_large",
                                    {name, total_size, max_size}, Call::Extern));
    }

    total_size = simplify(total_size);
    return codegen(total_size);
}

CodeGen_Posix::Allocation CodeGen_Posix::create_allocation(const std::string &name, Type type,
                                                           const std::vector<Expr> &extents, Expr condition,
                                                           Expr new_expr, std::string free_function) {
    Value *llvm_size = nullptr;
    int64_t stack_bytes = 0;
<<<<<<< HEAD
    const int64_t max_size = target.bits == 64 ? 0x7fffffffffffffff : 0x7fffffff;
    int32_t constant_bytes = 0;
    if (constant_allocation_size(extents, name, constant_bytes)) {
        constant_bytes *= type.bytes();
        stack_bytes = constant_bytes;

        if (stack_bytes > max_size) {
            const string str_max_size = target.bits == 64 ? "2^63 - 1" : "2^31 - 1";
            user_error << "Total size for allocation " << name << " is constant but exceeds " << str_max_size << ".";
        } else if (stack_bytes <= 1024 * 16) {
            // Round up to nearest multiple of 32.
            stack_bytes = ((stack_bytes + 31)/32)*32;
        } else {
=======
    int32_t constant_bytes = Allocate::constant_allocation_size(extents, name);
    if (constant_bytes > 0) {
        constant_bytes *= type.bytes();
        stack_bytes = constant_bytes;

        if (stack_bytes > ((int64_t(1) << 31) - 1)) {
            user_error << "Total size for allocation " << name << " is constant but exceeds 2^31 - 1.";
        } else if (!can_allocation_fit_on_stack(stack_bytes)) {
>>>>>>> ad2f0ad3
            stack_bytes = 0;
            llvm_size = codegen(Expr(constant_bytes));
        }
    } else {
        llvm_size = codegen_allocation_size(name, type, extents);
    }

    // Only allocate memory if the condition is true, otherwise 0.
    Value *llvm_condition = codegen(condition);
    if (llvm_size != nullptr) {
        // We potentially load one scalar value past the end of the
        // buffer, so pad the allocation with an extra instance of the
        // scalar type. If the allocation is on the stack, we can just
        // read one past the top of the stack, so we only need this
        // for heap allocations.
        llvm_size = builder->CreateAdd(llvm_size,
                                       ConstantInt::get(llvm_size->getType(), type.bytes()));

        llvm_size = builder->CreateSelect(llvm_condition,
                                          llvm_size,
                                          ConstantInt::get(llvm_size->getType(), 0));
    }

    Allocation allocation;
    allocation.constant_bytes = constant_bytes;
    allocation.stack_bytes = new_expr.defined() ? 0 : stack_bytes;
    allocation.type = type;
    allocation.ptr = nullptr;
    allocation.destructor = nullptr;
    allocation.destructor_function = nullptr;
    allocation.name = name;

    if (!new_expr.defined() && stack_bytes != 0) {
        // Try to find a free stack allocation we can use.
        vector<Allocation>::iterator free = free_stack_allocs.end();
        for (free = free_stack_allocs.begin(); free != free_stack_allocs.end(); ++free) {
            AllocaInst *alloca_inst = dyn_cast<AllocaInst>(free->ptr);
            llvm::Function *allocated_in = alloca_inst ? alloca_inst->getParent()->getParent() : nullptr;
            llvm::Function *current_func = builder->GetInsertBlock()->getParent();

            if (allocated_in == current_func &&
                free->type == type &&
                free->stack_bytes >= stack_bytes) {
                break;
            }
        }
        if (free != free_stack_allocs.end()) {
            debug(4) << "Reusing freed stack allocation of " << free->stack_bytes
                     << " bytes for allocation " << name
                     << " of " << stack_bytes << " bytes.\n";
            // Use a free alloc we found.
            allocation.ptr = free->ptr;
            allocation.stack_bytes = free->stack_bytes;
            allocation.name = free->name;

            // This allocation isn't free anymore.
            free_stack_allocs.erase(free);
        } else {
            debug(4) << "Allocating " << stack_bytes << " bytes on the stack for " << name << "\n";
            // We used to do the alloca locally and save and restore the
            // stack pointer, but this makes llvm generate streams of
            // spill/reloads.
            int64_t stack_size = (stack_bytes + type.bytes() - 1) / type.bytes();
            // Handles are stored as uint64s
            llvm::Type *t = llvm_type_of(type.is_handle() ? UInt(64, type.lanes()) : type);
            allocation.ptr = create_alloca_at_entry(t, stack_size, false, name);
            allocation.stack_bytes = stack_bytes;
        }
    } else {
        if (new_expr.defined()) {
            allocation.ptr = codegen(new_expr);
        } else {
            // call malloc
            llvm::Function *malloc_fn = module->getFunction("halide_malloc");
            internal_assert(malloc_fn) << "Could not find halide_malloc in module\n";
            malloc_fn->setDoesNotAlias(0);

            llvm::Function::arg_iterator arg_iter = malloc_fn->arg_begin();
            ++arg_iter;  // skip the user context *
            llvm_size = builder->CreateIntCast(llvm_size, arg_iter->getType(), false);

            debug(4) << "Creating call to halide_malloc for allocation " << name
                     << " of size " << type.bytes();
            for (Expr e : extents) {
                debug(4) << " x " << e;
            }
            debug(4) << "\n";
            Value *args[2] = { get_user_context(), llvm_size };

            CallInst *call = builder->CreateCall(malloc_fn, args);
            allocation.ptr = call;
        }

        // Assert that the allocation worked.
        Value *check = builder->CreateIsNotNull(allocation.ptr);
        if (llvm_size) {
            Value *zero_size = builder->CreateIsNull(llvm_size);
            check = builder->CreateOr(check, zero_size);
        }
        if (!is_one(condition)) {
            // If the condition is false, it's OK for the new_expr to be null.
            Value *condition_is_false = builder->CreateIsNull(llvm_condition);
            check = builder->CreateOr(check, condition_is_false);
        }

        create_assertion(check, Call::make(Int(32), "halide_error_out_of_memory",
                                           std::vector<Expr>(), Call::Extern));

        // Register a destructor for this allocation.
        if (free_function.empty()) {
            free_function = "halide_free";
        }
        llvm::Function *free_fn = module->getFunction(free_function);
        internal_assert(free_fn) << "Could not find " << free_function << " in module.\n";
        allocation.destructor = register_destructor(free_fn, allocation.ptr, OnError);
        allocation.destructor_function = free_fn;
    }

    // Push the allocation base pointer onto the symbol table
    debug(3) << "Pushing allocation called " << name << ".host onto the symbol table\n";

    allocations.push(name, allocation);

    return allocation;
}

string CodeGen_Posix::get_allocation_name(const std::string &n) {
    if (allocations.contains(n)) {
        return allocations.get(n).name;
    } else {
        return n;
    }
}

void CodeGen_Posix::visit(const Allocate *alloc) {
    if (sym_exists(alloc->name + ".host")) {
        user_error << "Can't have two different buffers with the same name: "
                   << alloc->name << "\n";
    }

    Allocation allocation = create_allocation(alloc->name, alloc->type,
                                              alloc->extents, alloc->condition,
                                              alloc->new_expr, alloc->free_function);
    sym_push(alloc->name + ".host", allocation.ptr);

    codegen(alloc->body);

    // Should have been freed
    internal_assert(!sym_exists(alloc->name + ".host"));
    internal_assert(!allocations.contains(alloc->name));
}

void CodeGen_Posix::visit(const Free *stmt) {
    Allocation alloc = allocations.get(stmt->name);

    if (alloc.stack_bytes) {
        // Remember this allocation so it can be re-used by a later allocation.
        free_stack_allocs.push_back(alloc);
    } else {
        internal_assert(alloc.destructor);
        trigger_destructor(alloc.destructor_function, alloc.destructor);
    }

    allocations.pop(stmt->name);
    sym_pop(stmt->name + ".host");
}

}}<|MERGE_RESOLUTION|>--- conflicted
+++ resolved
@@ -59,30 +59,16 @@
                                                            Expr new_expr, std::string free_function) {
     Value *llvm_size = nullptr;
     int64_t stack_bytes = 0;
-<<<<<<< HEAD
     const int64_t max_size = target.bits == 64 ? 0x7fffffffffffffff : 0x7fffffff;
-    int32_t constant_bytes = 0;
-    if (constant_allocation_size(extents, name, constant_bytes)) {
-        constant_bytes *= type.bytes();
-        stack_bytes = constant_bytes;
-
-        if (stack_bytes > max_size) {
-            const string str_max_size = target.bits == 64 ? "2^63 - 1" : "2^31 - 1";
-            user_error << "Total size for allocation " << name << " is constant but exceeds " << str_max_size << ".";
-        } else if (stack_bytes <= 1024 * 16) {
-            // Round up to nearest multiple of 32.
-            stack_bytes = ((stack_bytes + 31)/32)*32;
-        } else {
-=======
     int32_t constant_bytes = Allocate::constant_allocation_size(extents, name);
     if (constant_bytes > 0) {
         constant_bytes *= type.bytes();
         stack_bytes = constant_bytes;
 
-        if (stack_bytes > ((int64_t(1) << 31) - 1)) {
-            user_error << "Total size for allocation " << name << " is constant but exceeds 2^31 - 1.";
+        if (stack_bytes > max_size) {
+            const string str_max_size = target.bits == 64 ? "2^63 - 1" : "2^31 - 1";
+            user_error << "Total size for allocation " << name << " is constant but exceeds " << str_max_size << ".";
         } else if (!can_allocation_fit_on_stack(stack_bytes)) {
->>>>>>> ad2f0ad3
             stack_bytes = 0;
             llvm_size = codegen(Expr(constant_bytes));
         }
