--- conflicted
+++ resolved
@@ -111,6 +111,12 @@
     Schedule(const Schedule &other) : contents(other.contents) {}
     EXPORT Schedule();
 
+    /** This flag is set to true if the schedule is set to compute_cached. */
+    // @{
+    bool &cached();
+    bool cached() const;
+    // @}
+
     /** This flag is set to true if the dims list has been manipulated
      * by the user (or if a ScheduleHandle was created that could have
      * been used to manipulate it). It controls the warning that
@@ -166,12 +172,6 @@
     //std::vector<Specialization> &specializations();
     // @}
 
-<<<<<<< HEAD
-    /** Records that this function is evaluated as compute_cached. */
-    bool cached;
-
-    Schedule() : touched(false), cached(false) {};
-=======
     /** At what sites should we inject the allocation and the
      * computation of this function? The store_level must be outside
      * of or equal to the compute_level. If the compute_level is
@@ -184,7 +184,6 @@
     LoopLevel &compute_level();
     // @}
 
->>>>>>> a3204742
 };
 
 }
