--- conflicted
+++ resolved
@@ -46,32 +46,7 @@
     *stmt = nullptr;
 }
 
-<<<<<<< HEAD
-}
-=======
-template<typename Mutator>
-pair<Region, bool> mutate_region(Mutator *mutator, const Region &bounds) {
-    Region new_bounds(bounds.size());
-    bool bounds_changed = false;
-
-    for (size_t i = 0; i < bounds.size(); i++) {
-        Expr old_min = bounds[i].min;
-        Expr old_extent = bounds[i].extent;
-        Expr new_min = mutator->mutate(old_min);
-        Expr new_extent = mutator->mutate(old_extent);
-        if (!new_min.same_as(old_min)) {
-            bounds_changed = true;
-        }
-        if (!new_extent.same_as(old_extent)) {
-            bounds_changed = true;
-        }
-        new_bounds[i] = Range(new_min, new_extent);
-    }
-    return {new_bounds, bounds_changed};
-}
-
 }  // namespace
->>>>>>> 5307e403
 
 void IRMutator::visit(const IntImm *op)   {expr = op;}
 void IRMutator::visit(const UIntImm *op)   {expr = op;}
