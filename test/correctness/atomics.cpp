#include <type_traits>

#include "Halide.h"

using namespace Halide;

#ifdef _WIN32
#define DLLEXPORT __declspec(dllexport)
#else
#define DLLEXPORT
#endif

enum class Backend {
    CPU,
    CPUVectorize,
    OpenCL,
    CUDA,
    CUDAVectorize
};

template<typename T,
         typename std::enable_if<std::is_floating_point<T>::value>::type * = nullptr>
inline void check(int line_number, T x, T target, T threshold = T(1e-6)) {
    _halide_user_assert(std::fabs((x) - (target)) < threshold)
        << "Line " << line_number << ": Expected " << (target) << " instead of " << (x) << "\n";
}

inline void check(int line_number, float16_t x, float16_t target) {
    return check(line_number, (double)x, (double)target, 5e-3);
}

inline void check(int line_number, bfloat16_t x, bfloat16_t target) {
    return check(line_number, (double)x, (double)target, 5e-3);
}

template<typename T,
         typename std::enable_if<std::is_integral<T>::value, int>::type * = nullptr>
inline void check(int line_number, T x, T target) {
    _halide_user_assert(x == target)
        << "Line " << line_number << ": Expected " << (target) << " instead of " << (x) << "\n";
}

template<typename T>
void test_parallel_hist(const Backend &backend) {
    int img_size = 10000;
    int hist_size = 7;

    Func im, hist;
    Var x;
    RDom r(0, img_size);

    im(x) = (x * x) % hist_size;

    hist(x) = cast<T>(0);
    hist(im(r)) += cast<T>(1);

    Type t = cast<T>(0).type();
    bool is_float_16 = t.is_float() && t.bits() == 16;

    hist.compute_root();
    switch (backend) {
    case Backend::CPU: {
        if (is_float_16) {
            // Associativity prover doesn't support float16.
            // Set override_associativity_test to true to remove the check.
            hist.update()
                .atomic(true /*override_associativity_test*/)
                .parallel(r);
        } else {
            hist.update()
                .atomic()
                .parallel(r);
        }
    } break;
    case Backend::CPUVectorize: {
        RVar ro, ri;
        if (is_float_16) {
            // Associativity prover doesn't support float16.
            // Set override_associativity_test to true to remove the check.
            hist.update()
                .atomic(true /*override_associativity_test*/)
                .split(r, ro, ri, 8)
                .parallel(ro)
                .vectorize(ri);
        } else {
            hist.update()
                .atomic()
                .split(r, ro, ri, 8)
                .parallel(ro)
                .vectorize(ri);
        }
    } break;
    case Backend::OpenCL: {
        RVar ro, ri;
        if (is_float_16) {
            // Associativity prover doesn't support float16.
            // Set override_associativity_test to true to remove the check.
            hist.update()
                .atomic(true /*override_associativity_test*/)
                .split(r, ro, ri, 32)
                .gpu_blocks(ro, DeviceAPI::OpenCL)
                .gpu_threads(ri, DeviceAPI::OpenCL);
        } else {
            hist.update()
                .atomic()
                .split(r, ro, ri, 32)
                .gpu_blocks(ro, DeviceAPI::OpenCL)
                .gpu_threads(ri, DeviceAPI::OpenCL);
        }
    } break;
    case Backend::CUDA: {
        if (is_float_16) {
            RVar ro, ri;
            // Associativity prover doesn't support float16.
            // Set override_associativity_test to true to remove the check.
            hist.update()
                .atomic(true /*override_associativity_test*/)
                .split(r, ro, ri, 32)
                .gpu_blocks(ro, DeviceAPI::CUDA)
                .gpu_threads(ri, DeviceAPI::CUDA);
        } else {
            RVar ro, ri;
            hist.update()
                .atomic()
                .split(r, ro, ri, 32)
                .gpu_blocks(ro, DeviceAPI::CUDA)
                .gpu_threads(ri, DeviceAPI::CUDA);
        }
    } break;
    case Backend::CUDAVectorize: {
        RVar ro, ri;
        RVar rio, rii;
        hist.update()
            .atomic()
            .split(r, ro, ri, 32)
            .split(ri, rio, rii, 4)
            .gpu_blocks(ro, DeviceAPI::CUDA)
            .gpu_threads(rio, DeviceAPI::CUDA)
            .vectorize(rii);
    } break;
    default: {
        _halide_user_assert(false) << "Unsupported backend.\n";
    } break;
    }

    Buffer<T> correct(hist_size);
    correct.fill(T(0));
    for (int i = 0; i < img_size; i++) {
        int idx = (i * i) % hist_size;
        correct(idx) = correct(idx) + T(1);
    }

    // Run 10 times to make sure race condition do happen
    for (int iter = 0; iter < 10; iter++) {
        Buffer<T> out = hist.realize(hist_size);
        for (int i = 0; i < hist_size; i++) {
            check(__LINE__, out(i), correct(i));
        }
    }
}

template<typename T>
void test_parallel_cas_update(const Backend &backend) {
    int img_size = 1000;
    int hist_size = 13;

    Func im, hist;
    Var x;
    RDom r(0, img_size);

    im(x) = (x * x) % hist_size;

    hist(x) = cast<T>(0);
    // Can't do this with atomic rmw, need to generate a CAS loop
    hist(im(r)) = min(hist(im(r)) + cast<T>(1), cast<T>(100));

    hist.compute_root();
    switch (backend) {
    case Backend::CPU: {
        // Halide cannot prove that this is associative.
        // Set override_associativity_test to true to remove the check.
        hist.update()
            .atomic(true /*override_associativity_test*/)
            .parallel(r);
    } break;
    case Backend::CPUVectorize: {
        RVar ro, ri;
        // Halide cannot prove that this is associative.
        // Set override_associativity_test to true to remove the check.
        hist.update()
            .atomic(true /*override_associativity_test*/)
            .split(r, ro, ri, 8)
            .parallel(ro)
            .vectorize(ri);
    } break;
    case Backend::OpenCL: {
        RVar ro, ri;
        // Halide cannot prove that this is associative.
        // Set override_associativity_test to true to remove the check.
        hist.update()
            .atomic(true /*override_associativity_test*/)
            .split(r, ro, ri, 32)
            .gpu_blocks(ro, DeviceAPI::OpenCL)
            .gpu_threads(ri, DeviceAPI::OpenCL);
    } break;
    case Backend::CUDA: {
        RVar ro, ri;
        // Halide cannot prove that this is associative.
        // Set override_associativity_test to true to remove the check.
        hist.update()
            .atomic(true /*override_associativity_test*/)
            .split(r, ro, ri, 32)
            .gpu_blocks(ro, DeviceAPI::CUDA)
            .gpu_threads(ri, DeviceAPI::CUDA);
    } break;
    case Backend::CUDAVectorize: {
        RVar ro, ri;
        RVar rio, rii;
        hist.update()
            .atomic(true /*override_assciativity_test*/)
            .split(r, ro, ri, 32)
            .split(ri, rio, rii, 4)
            .gpu_blocks(ro, DeviceAPI::CUDA)
            .gpu_threads(rio, DeviceAPI::CUDA)
            .vectorize(rii);
    } break;
    default: {
        _halide_user_assert(false) << "Unsupported backend.\n";
    } break;
    }

    Buffer<T> correct(hist_size);
    correct.fill(T(0));
    for (int i = 0; i < img_size; i++) {
        int idx = (i * i) % hist_size;
        T x = correct(idx) + T(1);
        correct(idx) = x < T(100) ? x : T(100);
    }

    // Run 10 times to make sure race condition do happen
    for (int iter = 0; iter < 10; iter++) {
        Buffer<T> out = hist.realize(hist_size);
        for (int i = 0; i < hist_size; i++) {
            check(__LINE__, out(i), correct(i));
        }
    }
}

template<typename T>
void test_parallel_hist_tuple(const Backend &backend) {
    int img_size = 10000;
    int hist_size = 7;

    Func im, hist;
    Var x;
    RDom r(0, img_size);

    im(x) = (x * x) % hist_size;

    hist(x) = Tuple(cast<T>(0), cast<T>(0));
    hist(im(r)) += Tuple(cast<T>(1), cast<T>(2));

    Type t = cast<T>(0).type();
    bool is_float_16 = t.is_float() && t.bits() == 16;

    hist.compute_root();
    if (is_float_16) {
        // Associativity prover doesn't support float16,
        // Set override_associativity_test to true to remove the check.
        hist.update()
            .atomic(true /*override_associativity_test*/)
            .parallel(r);
    } else {
        hist.update()
            .atomic()
            .parallel(r);
    }

    Buffer<T> correct0(hist_size);
    Buffer<T> correct1(hist_size);
    correct0.fill(T(0));
    correct1.fill(T(0));
    for (int i = 0; i < img_size; i++) {
        int idx = (i * i) % hist_size;
        correct0(idx) = correct0(idx) + T(1);
        correct1(idx) = correct1(idx) + T(2);
    }

    // Run 10 times to make sure race condition do happen
    for (int iter = 0; iter < 10; iter++) {
        Realization out = hist.realize(hist_size);
        Buffer<T> out0 = out[0];
        Buffer<T> out1 = out[1];
        for (int i = 0; i < hist_size; i++) {
            check(__LINE__, out0(i), correct0(i));
            check(__LINE__, out1(i), correct1(i));
        }
    }
}

template<typename T>
void test_predicated_hist(const Backend &backend) {
    int img_size = 1000;
    int hist_size = 13;

    Func im, hist;
    Var x;
    RDom r(0, img_size);
    r.where(r % 2 == 0);

    im(x) = (x * x) % hist_size;

    hist(x) = cast<T>(0);
    hist(im(r)) += cast<T>(1);                                  // atomic add
    hist(im(r)) -= cast<T>(1);                                  // atomic add
    hist(im(r)) = min(hist(im(r)) + cast<T>(1), cast<T>(100));  // cas loop

    RDom r2(0, img_size);
    r2.where(hist(im(r2)) > cast<T>(0) && hist(im(r2)) < cast<T>(90));
    hist(im(r2)) -= cast<T>(1);                                   // atomic add
    hist(im(r2)) = min(hist(im(r2)) + cast<T>(1), cast<T>(100));  // cas loop

    hist.compute_root();
    for (int update_id = 0; update_id < 3; update_id++) {
        switch (backend) {
        case Backend::CPU: {
            // Can't prove associativity.
            // Set override_associativity_test to true to remove the check.
            hist.update(update_id)
                .atomic(true /*override_associativity_test*/)
                .parallel(r);
        } break;
        case Backend::CPUVectorize: {
            // Doesn't support predicated store yet.
            _halide_user_assert(false) << "Unsupported backend.\n";
        } break;
        case Backend::OpenCL: {
            // Can't prove associativity.
            // Set override_associativity_test to true to remove the check.
            RVar ro, ri;
            hist.update(update_id)
                .atomic(true /*override_associativity_test*/)
                .split(r, ro, ri, 32)
                .gpu_blocks(ro, DeviceAPI::OpenCL)
                .gpu_threads(ri, DeviceAPI::OpenCL);
        } break;
        case Backend::CUDA: {
            // Can't prove associativity.
            // Set override_associativity_test to true to remove the check.
            RVar ro, ri;
            hist.update(update_id)
                .atomic(true /*override_associativity_test*/)
                .split(r, ro, ri, 32)
                .gpu_blocks(ro, DeviceAPI::CUDA)
                .gpu_threads(ri, DeviceAPI::CUDA);
        } break;
        case Backend::CUDAVectorize: {
            RVar ro, ri;
            RVar rio, rii;
            hist.update()
                .atomic(true /*override_assciativity_test*/)
                .split(r, ro, ri, 32)
                .split(ri, rio, rii, 4)
                .gpu_blocks(ro, DeviceAPI::CUDA)
                .gpu_threads(rio, DeviceAPI::CUDA)
                .vectorize(rii);
        } break;
        default: {
            _halide_user_assert(false) << "Unsupported backend.\n";
        } break;
        }
    }

    Buffer<T> correct(hist_size);
    correct.fill(T(0));
    for (int i = 0; i < img_size; i++) {
        if (i % 2 != 0) {
            continue;
        }
        int idx = (i * i) % hist_size;
        correct(idx) = correct(idx) + T(1);
        correct(idx) = correct(idx) - T(1);
        T x = correct(idx) + T(1);
        correct(idx) = x < T(100) ? x : T(100);
    }
    for (int i = 0; i < img_size; i++) {
        int idx = (i * i) % hist_size;
        if (correct(idx) <= T(0) || correct(idx) >= T(90)) {
            continue;
        }
        correct(idx) = correct(idx) - T(1);
    }
    for (int i = 0; i < img_size; i++) {
        int idx = (i * i) % hist_size;
        if (correct(idx) <= T(0) || correct(idx) >= T(90)) {
            continue;
        }
        T x = correct(idx) + T(1);
        correct(idx) = x < T(100) ? x : T(100);
    }

    // Run 10 times to make sure race condition do happen
    for (int iter = 0; iter < 10; iter++) {
        Buffer<T> out = hist.realize(hist_size);
        for (int i = 0; i < hist_size; i++) {
            check(__LINE__, out(i), correct(i));
        }
    }
}

template<typename T>
void test_parallel_hist_tuple2(const Backend &backend) {
    int img_size = 10000;
    int hist_size = 7;

    Func im, hist;
    Var x;
    RDom r(0, img_size);

    im(x) = (x * x) % hist_size;

    hist(x) = Tuple(cast<T>(0), cast<T>(0));
    // Swap the tuple when updating.
    hist(im(r)) = Tuple(hist(im(r))[1] + cast<T>(1),
                        hist(im(r))[0] + cast<T>(2));

    im.compute_root();
    hist.compute_root();
    switch (backend) {
    case Backend::CPU: {
        // Halide cannot prove that this is associative.
        // Set override_associativity_test to true to remove the check.
        hist.update()
            .atomic(true /*override_associativity_test*/)
            .parallel(r);
    } break;
    default: {
        // All other backends do not support mutex locking.
        _halide_user_assert(false) << "Unsupported backend.\n";
    }
    }

    Buffer<T> correct0(hist_size);
    Buffer<T> correct1(hist_size);
    correct0.fill(T(0));
    correct1.fill(T(0));
    for (int i = 0; i < img_size; i++) {
        int idx = (i * i) % hist_size;
        T new_c0 = correct1(idx) + T(1);
        T new_c1 = correct0(idx) + T(2);
        correct0(idx) = new_c0;
        correct1(idx) = new_c1;
    }

    // Run 10 times to make sure race condition do happen
    for (int iter = 0; iter < 10; iter++) {
        Realization out = hist.realize(hist_size);
        Buffer<T> out0 = out[0];
        Buffer<T> out1 = out[1];
        for (int i = 0; i < hist_size; i++) {
            check(__LINE__, out0(i), correct0(i));
            check(__LINE__, out1(i), correct1(i));
        }
    }
}

template<typename T>
void test_tuple_reduction(const Backend &backend) {
    int img_size = 10000;

    Func im, arg_max;
    Var x;
    RDom r(0, img_size);

    im(x) = cast<T>(120.f * abs(sin(cast<float>(x))));
    // Make sure there is only one winner for argmax
    im(1234) = cast<T>(125);

    arg_max() = {0, im(0)};
    Expr old_index = arg_max()[0];
    Expr old_max = arg_max()[1];
    Expr new_index = select(old_max < im(r), r, old_index);
    Expr new_max = max(im(r), old_max);
    arg_max() = {new_index, new_max};

    arg_max.compute_root();
    switch (backend) {
    case Backend::CPU: {
        // This is in fact not an associative reduction if
        // there is more than one winner.
        arg_max.update()
            .atomic(true /*override_associativity_test*/)
            .parallel(r);
    } break;
    default: {
        // All other backends do not support mutex locking.
        _halide_user_assert(false) << "Unsupported backend.\n";
    }
    }

    // Run 10 times to make sure race condition do happen
    for (int iter = 0; iter < 10; iter++) {
        Realization out = arg_max.realize();
        Buffer<int> out0 = out[0];
        Buffer<T> out1 = out[1];
        check(__LINE__, out0(0), 1234);
        check(__LINE__, out1(0), T(125));
    }
}

template<typename T>
void test_nested_atomics(const Backend &backend) {
    int img_size = 10000;

    Func im, arg_max;
    Var x;
    RDom r(0, img_size);

    im(x) = cast<T>(120.f * abs(sin(cast<float>(x))));
    // Make sure there is only one winner for argmax
    im(1234) = cast<T>(125);

    arg_max() = {0, im(0)};
    Expr old_index = arg_max()[0];
    Expr old_max = arg_max()[1];
    Expr new_index = select(old_max < im(r), r, old_index);
    Expr new_max = max(im(r), old_max);
    arg_max() = {new_index, new_max};

    im.compute_inline().atomic();
    arg_max.compute_root();
    switch (backend) {
    case Backend::CPU: {
        // This is in fact not an associative reduction if
        // there is more than one winner.
        arg_max.update()
            .atomic(true /*override_associativity_test*/)
            .parallel(r);
    } break;
    default: {
        // All other backends do not support mutex locking.
        _halide_user_assert(false) << "Unsupported backend.\n";
    }
    }

    // Run 10 times to make sure race condition do happen
    for (int iter = 0; iter < 10; iter++) {
        Realization out = arg_max.realize();
        Buffer<int> out0 = out[0];
        Buffer<T> out1 = out[1];
        check(__LINE__, out0(0), 1234);
        check(__LINE__, out1(0), T(125));
    }
}

template<typename T>
void test_hist_compute_at(const Backend &backend) {
    int img_size = 1000;
    int hist_size = 53;

    Func im, hist, final;
    Var x, y;
    RDom r(0, img_size);

    im(x) = (x * x) % hist_size;

    hist(x) = cast<T>(0);
    hist(im(r)) += cast<T>(1);

    final(x, y) = hist((x + y) % hist_size);

    Type t = cast<T>(0).type();
    bool is_float_16 = t.is_float() && t.bits() == 16;

    final.compute_root().parallel(y);
    hist.compute_at(final, y);
    switch (backend) {
    case Backend::CPU: {
        if (is_float_16) {
            // Associativity prover doesn't support float16.
            // Set override_associativity_test to true to remove the check.
            hist.update()
                .atomic(true /*override_associativity_test*/)
                .parallel(r);
        } else {
            hist.update()
                .atomic()
                .parallel(r);
        }
    } break;
    case Backend::CPUVectorize: {
        RVar ro, ri;
        if (is_float_16) {
            // Associativity prover doesn't support float16.
            // Set override_associativity_test to true to remove the check.
            hist.update()
                .atomic(true /*override_associativity_test*/)
                .split(r, ro, ri, 8)
                .parallel(ro)
                .vectorize(ri);
        } else {
            hist.update()
                .atomic()
                .split(r, ro, ri, 8)
                .parallel(ro)
                .vectorize(ri);
        }
    } break;
    case Backend::OpenCL: {
        RVar ro, ri;
        if (is_float_16) {
            // Associativity prover doesn't support float16.
            // Set override_associativity_test to true to remove the check.
            hist.update().atomic(true /*override_associativity_test*/).split(r, ro, ri, 32).gpu_blocks(ro, DeviceAPI::OpenCL).gpu_threads(ri, DeviceAPI::OpenCL);
        } else {
            hist.update().atomic().split(r, ro, ri, 32).gpu_blocks(ro, DeviceAPI::OpenCL).gpu_threads(ri, DeviceAPI::OpenCL);
        }
    } break;
    case Backend::CUDA: {
        RVar ro, ri;
        hist.update().atomic().split(r, ro, ri, 32).gpu_blocks(ro, DeviceAPI::CUDA).gpu_threads(ri, DeviceAPI::CUDA);
    } break;
    case Backend::CUDAVectorize: {
        RVar ro, ri;
        RVar rio, rii;
        hist.update().atomic().split(r, ro, ri, 32).split(ri, rio, rii, 4).gpu_blocks(ro, DeviceAPI::CUDA).gpu_threads(rio, DeviceAPI::CUDA).vectorize(rii);
    } break;
    default: {
        _halide_user_assert(false) << "Unsupported backend.\n";
    } break;
    }

    Buffer<T> correct_hist(hist_size);
    Buffer<T> correct_final(10, 10);
    correct_hist.fill(T(0));
    correct_final.fill(T(0));
    for (int i = 0; i < img_size; i++) {
        int idx = (i * i) % hist_size;
        correct_hist(idx) = correct_hist(idx) + T(1);
    }
    for (int i = 0; i < 10; i++) {
        for (int j = 0; j < 10; j++) {
            correct_final(i, j) = correct_hist((i + j) % hist_size);
        }
    }

    // Run 10 times to make sure race condition do happen
    for (int iter = 0; iter < 10; iter++) {
        Buffer<T> out = final.realize(10, 10);
        for (int i = 0; i < 10; i++) {
            for (int j = 0; j < 10; j++) {
                check(__LINE__, out(i, j), correct_final(i, j));
            }
        }
    }
}

template<typename T>
void test_hist_tuple_compute_at(const Backend &backend) {
    int img_size = 1000;
    int hist_size = 7;

    Func im, hist, final;
    Var x, y;
    RDom r(0, img_size);

    im(x) = (x * x) % hist_size;

    hist(x) = Tuple(cast<T>(0), cast<T>(0));
    // Swap the tuple when updating.
    hist(im(r)) = Tuple(hist(im(r))[1] + cast<T>(1),
                        hist(im(r))[0] + cast<T>(2));

    final(x, y) = hist((x + y) % hist_size);

    final.compute_root().parallel(y);
    hist.compute_at(final, y);
    switch (backend) {
    case Backend::CPU: {
        // Halide cannot prove that this is associative.
        // Set override_associativity_test to true to remove the check.
        hist.update().atomic(true /*override_associativity_test*/).parallel(r);
    } break;
    default: {
        // All other backends do not support mutex locking.
        _halide_user_assert(false) << "Unsupported backend.\n";
    }
    }

    Buffer<T> correct_hist0(hist_size);
    Buffer<T> correct_hist1(hist_size);
    correct_hist0.fill(T(0));
    correct_hist1.fill(T(0));
    for (int i = 0; i < img_size; i++) {
        int idx = (i * i) % hist_size;
        T new_c0 = correct_hist1(idx) + T(1);
        T new_c1 = correct_hist0(idx) + T(2);
        correct_hist0(idx) = new_c0;
        correct_hist1(idx) = new_c1;
    }
    Buffer<T> correct_final0(10, 10);
    Buffer<T> correct_final1(10, 10);
    correct_final0.fill(T(0));
    correct_final1.fill(T(0));
    for (int i = 0; i < 10; i++) {
        for (int j = 0; j < 10; j++) {
            correct_final0(i, j) = correct_hist0((i + j) % hist_size);
            correct_final1(i, j) = correct_hist1((i + j) % hist_size);
        }
    }

    // Run 10 times to make sure race condition do happen
    for (int iter = 0; iter < 10; iter++) {
        Realization out = final.realize(10, 10);
        Buffer<T> out0 = out[0];
        Buffer<T> out1 = out[1];
        for (int i = 0; i < 10; i++) {
            for (int j = 0; j < 10; j++) {
                check(__LINE__, out0(i, j), correct_final0(i, j));
                check(__LINE__, out1(i, j), correct_final1(i, j));
            }
        }
    }
}

template<typename T>
void test_hist_store_at(const Backend &backend) {
    int img_size = 1000;
    int hist_size = 53;

    Func im, hist, final;
    Var x, y;
    RDom r(0, img_size);

    im(x) = (x * x) % hist_size;

    hist(x) = cast<T>(0);
    hist(im(r)) += cast<T>(1);

    final(x, y) = hist((x + y) % hist_size);

    Type t = cast<T>(0).type();
    bool is_float_16 = t.is_float() && t.bits() == 16;

    final.compute_root().parallel(y);
    hist.store_at(final, y)
        .compute_at(final, x);
    switch (backend) {
    case Backend::CPU: {
        if (is_float_16) {
            // Associativity prover doesn't support float16.
            // Set override_associativity_test to true to remove the check.
            hist.update().atomic(true /*override_associativity_test*/).parallel(r);
        } else {
            hist.update().atomic().parallel(r);
        }
    } break;
    case Backend::CPUVectorize: {
        RVar ro, ri;
        if (is_float_16) {
            // Associativity prover doesn't support float16.
            // Set override_associativity_test to true to remove the check.
            hist.update()
                .atomic(true /*override_associativity_test*/)
                .split(r, ro, ri, 8)
                .parallel(ro)
                .vectorize(ri);
        } else {
            hist.update()
                .atomic()
                .split(r, ro, ri, 8)
                .parallel(ro)
                .vectorize(ri);
        }
    } break;
    default: {
        _halide_user_assert(false) << "Unsupported backend.\n";
    }
    }

    Buffer<T> correct_hist(hist_size);
    Buffer<T> correct_final(10, 10);
    correct_hist.fill(T(0));
    correct_final.fill(T(0));
    for (int i = 0; i < img_size; i++) {
        int idx = (i * i) % hist_size;
        correct_hist(idx) = correct_hist(idx) + T(1);
    }
    for (int i = 0; i < 10; i++) {
        for (int j = 0; j < 10; j++) {
            correct_final(i, j) = correct_hist((i + j) % hist_size);
        }
    }

    // Run 10 times to make sure race condition do happen
    for (int iter = 0; iter < 10; iter++) {
        Buffer<T> out = final.realize(10, 10);
        for (int i = 0; i < 10; i++) {
            for (int j = 0; j < 10; j++) {
                check(__LINE__, out(i, j), correct_final(i, j));
            }
        }
    }
}

template<typename T>
void test_hist_rfactor(const Backend &backend) {
    Type t = cast<T>(0).type();
    bool is_float_16 = t.is_float() && t.bits() == 16;
    if (is_float_16) {
        // rfactor doesn't support float16 yet.
        return;
    }

    int img_size = 100;
    int hist_size = 7;

    Func im, hist;
    Var x, y;
    RDom r(0, img_size, 0, img_size);
    im(x, y) = ((x + 1) * (y + 1)) % hist_size;
    hist(x) = cast<T>(0);
    hist(im(r.x, r.y)) += cast<T>(1);

    Func intermediate =
        hist.update()
            .rfactor({{r.y, y}});
    intermediate.compute_root();
    hist.compute_root();
    switch (backend) {
    case Backend::CPU: {
        intermediate.update().atomic().parallel(r.x);
    } break;
    case Backend::CPUVectorize: {
        RVar ro, ri;
        intermediate.update()
            .atomic()
            .split(r.x, ro, ri, 8)
            .parallel(ro)
            .vectorize(ri);
    } break;
    case Backend::OpenCL: {
        RVar ro, ri;
        intermediate.update()
            .atomic()
            .split(r.x, ro, ri, 8)
            .gpu_blocks(ro, DeviceAPI::OpenCL)
            .gpu_threads(ri, DeviceAPI::OpenCL);
    } break;
    case Backend::CUDA: {
        RVar ro, ri;
        intermediate.update()
            .atomic()
            .split(r.x, ro, ri, 8)
            .gpu_blocks(ro, DeviceAPI::CUDA)
            .gpu_threads(ri, DeviceAPI::CUDA);
    } break;
    case Backend::CUDAVectorize: {
        RVar ro, ri;
        RVar rio, rii;
        hist.update().atomic(true).split(r, ro, ri, 32).split(ri, rio, rii, 4).gpu_blocks(ro, DeviceAPI::CUDA).gpu_threads(rio, DeviceAPI::CUDA).vectorize(rii);
    } break;
    default: {
        _halide_user_assert(false) << "Unsupported backend.\n";
    } break;
    }

    Buffer<T> correct(hist_size);
    correct.fill(T(0));
    for (int i = 0; i < img_size; i++) {
        for (int j = 0; j < img_size; j++) {
            int idx = ((i + 1) * (j + 1)) % hist_size;
            correct(idx) = correct(idx) + T(1);
        }
    }

    // Run 10 times to make sure race condition do happen
    for (int iter = 0; iter < 10; iter++) {
        Buffer<T> out = hist.realize(hist_size);
        for (int i = 0; i < hist_size; i++) {
            check(__LINE__, out(i), correct(i));
        }
    }
}

template<typename T>
void test_hist_tuple_rfactor(const Backend &backend) {
    Type t = cast<T>(0).type();
    bool is_float_16 = t.is_float() && t.bits() == 16;
    if (is_float_16) {
        // rfactor doesn't support float16 yet.
        return;
    }

    int img_size = 100;
    int hist_size = 7;

    Func im, hist;
    Var x, y;
    RDom r(0, img_size, 0, img_size);
    im(x, y) = ((x + 1) * (y + 1)) % hist_size;
    hist(x) = Tuple(cast<T>(0), cast<T>(0));
    hist(im(r.x, r.y)) += Tuple(cast<T>(1), cast<T>(2));

    Func intermediate =
        hist.update()
            .rfactor({{r.y, y}});
    intermediate.compute_root();
    hist.compute_root();
    switch (backend) {
    case Backend::CPU: {
        intermediate.update().atomic().parallel(r.x);
    } break;
    case Backend::CPUVectorize: {
        RVar ro, ri;
        intermediate.update()
            .atomic()
            .split(r.x, ro, ri, 8)
            .parallel(ro)
            .vectorize(ri);
    } break;
    case Backend::OpenCL: {
        RVar ro, ri;
        intermediate.update()
            .atomic()
            .split(r.x, ro, ri, 8)
            .gpu_blocks(ro, DeviceAPI::OpenCL)
            .gpu_threads(ri, DeviceAPI::OpenCL);
    } break;
    case Backend::CUDA: {
        RVar ro, ri;
        intermediate.update()
            .atomic()
            .split(r.x, ro, ri, 8)
            .gpu_blocks(ro, DeviceAPI::CUDA)
            .gpu_threads(ri, DeviceAPI::CUDA);
    } break;
    case Backend::CUDAVectorize: {
        RVar ro, ri;
        RVar rio, rii;
        hist.update().atomic(true /*override_assciativity_test*/).split(r, ro, ri, 8).split(ri, rio, rii, 4).gpu_blocks(ro, DeviceAPI::CUDA).gpu_threads(rio, DeviceAPI::CUDA).vectorize(rii);
    } break;
    default: {
        _halide_user_assert(false) << "Unsupported backend.\n";
    } break;
    }

    Buffer<T> correct0(hist_size);
    Buffer<T> correct1(hist_size);
    correct0.fill(T(0));
    correct1.fill(T(0));
    for (int i = 0; i < img_size; i++) {
        for (int j = 0; j < img_size; j++) {
            int idx = ((i + 1) * (j + 1)) % hist_size;
            correct0(idx) = correct0(idx) + T(1);
            correct1(idx) = correct1(idx) + T(2);
        }
    }

    // Run 10 times to make sure race condition do happen
    for (int iter = 0; iter < 10; iter++) {
        Realization out = hist.realize(hist_size);
        Buffer<T> out0 = out[0];
        Buffer<T> out1 = out[1];
        for (int i = 0; i < hist_size; i++) {
            check(__LINE__, out0(i), correct0(i));
            check(__LINE__, out1(i), correct1(i));
        }
    }
}

template<typename T>
void test_all(const Backend &backend) {
    test_parallel_hist<T>(backend);
    test_parallel_cas_update<T>(backend);
    if (backend != Backend::CPUVectorize) {
        // Doesn't support vectorized predicated store yet.
        test_predicated_hist<T>(backend);
    }
    test_hist_compute_at<T>(backend);
    if (backend == Backend::CPU || backend == Backend::CPUVectorize) {
        test_hist_store_at<T>(backend);
    }
    test_hist_rfactor<T>(backend);
    if (backend == Backend::CPU) {
        // These require mutex locking which does not support vectorization and GPU
        test_parallel_hist_tuple<T>(backend);
        test_parallel_hist_tuple2<T>(backend);
        test_tuple_reduction<T>(backend);
        test_nested_atomics<T>(backend);
        test_hist_tuple_compute_at<T>(backend);
        test_hist_tuple_rfactor<T>(backend);
    }
}

extern "C" DLLEXPORT int extern_func(int x) {
    return x + 1;
}
HalideExtern_1(int, extern_func, int);

void test_extern_func(const Backend &backend) {
    int img_size = 10000;
    int hist_size = 7;

    Func im, hist;
    Var x;
    RDom r(0, img_size);

    im(x) = (x * x) % hist_size;

    hist(x) = 0;
    hist(im(r)) = extern_func(hist(im(r)));

    hist.compute_root();
    switch (backend) {
    case Backend::CPU: {
        hist.update().atomic(true /*override_associativity_test*/).parallel(r);
    } break;
    case Backend::CPUVectorize: {
        RVar ro, ri;
        hist.update()
            .atomic(true /*override_associativity_test*/)
            .split(r, ro, ri, 8)
            .parallel(ro)
            .vectorize(ri);
    } break;
    default: {
        _halide_user_assert(false) << "Unsupported backend.\n";
    } break;
    }

    Buffer<int> correct(hist_size);
    correct.fill(0);
    for (int i = 0; i < img_size; i++) {
        int idx = (i * i) % hist_size;
        correct(idx) = correct(idx) + 1;
    }

    // Run 10 times to make sure race condition do happen
    for (int iter = 0; iter < 10; iter++) {
        Buffer<int> out = hist.realize(hist_size);
        for (int i = 0; i < hist_size; i++) {
            check(__LINE__, out(i), correct(i));
        }
    }
}

extern "C" DLLEXPORT int expensive(int x) {
    float f = 3.0f;
    for (int i = 0; i < (1 << 10); i++) {
        f = sqrtf(sinf(cosf(f)));
    }
    if (f < 0) return 3;
    return x + 1;
}
HalideExtern_1(int, expensive, int);

void test_async(const Backend &backend) {
    int img_size = 10000;
    int hist_size = 7;

    Func producer, consumer;
    Var x;
    RDom r(0, img_size);

    producer(x) = (x * x) % hist_size;

    consumer(x) = 0;
    consumer(producer(r)) = extern_func(consumer(producer(r)));

    consumer.compute_root();
    switch (backend) {
    case Backend::CPU: {
        producer.compute_root().async();
        consumer.update().atomic(true /*override_associativity_test*/).parallel(r);
    } break;
    case Backend::CPUVectorize: {
        producer.compute_root().async();
        RVar ro, ri;
        consumer.update()
            .atomic(true /*override_associativity_test*/)
            .split(r, ro, ri, 8)
            .parallel(ro)
            .vectorize(ri);
    } break;
    default: {
        _halide_user_assert(false) << "Unsupported backend.\n";
    } break;
    }

    Buffer<int> correct(hist_size);
    correct.fill(0);
    for (int i = 0; i < img_size; i++) {
        int idx = (i * i) % hist_size;
        correct(idx) = correct(idx) + 1;
    }

    // Run 10 times to make sure race condition do happen
    for (int iter = 0; iter < 10; iter++) {
        Buffer<int> out = consumer.realize(hist_size);
        for (int i = 0; i < hist_size; i++) {
            check(__LINE__, out(i), correct(i));
        }
    }
}

void test_async_tuple(const Backend &backend) {
    int img_size = 10000;
    int hist_size = 7;

    Func producer0, producer1, consumer0, consumer1;
    Var x;
    RDom r(0, img_size);
    RDom rh(0, hist_size);

    producer0(x) = (x * x) % hist_size;
    producer1(x) = ((x + 1) * (x - 1)) % hist_size;

    consumer0(x) = Tuple(0, 0);
    consumer0(producer0(r)) += Tuple(1, 1);
    consumer0(producer1(r)) += Tuple(1, 1);

    consumer1(x) = Tuple(0, 0);
    consumer1(clamp(consumer0(rh)[0], 0, 2 * img_size)) += Tuple(1, 1);

    consumer0.compute_root().async();
    producer0.compute_root().async().parallel(x);
    producer1.compute_root().async().parallel(x);
    consumer1.compute_root();
    switch (backend) {
    case Backend::CPU: {
        consumer0.update(0)
            .atomic(true /*override_associativity_test*/)
            .parallel(r);
        consumer0.update(1)
            .atomic(true /*override_associativity_test*/)
            .parallel(r);
        consumer1.update()
            .atomic()
            .parallel(rh);
    } break;
    default: {
        _halide_user_assert(false) << "Unsupported backend.\n";
    } break;
    }

    Buffer<int> correct_consumer0(hist_size);
    Buffer<int> correct_consumer1(2 * img_size);
    correct_consumer0.fill(0);
    correct_consumer1.fill(0);
    for (int i = 0; i < img_size; i++) {
        int idx = (i * i) % hist_size;
        correct_consumer0(idx) = correct_consumer0(idx) + 1;
    }
    for (int i = 0; i < img_size; i++) {
        // Halide's modulo behaves differently compared to C's modulo.
        int idx = Halide::Internal::mod_imp(((i + 1) * (i - 1)), hist_size);
        correct_consumer0(idx) = correct_consumer0(idx) + 1;
    }
    for (int i = 0; i < hist_size; i++) {
        int idx = correct_consumer0(i);
        correct_consumer1(idx) = correct_consumer1(idx) + 1;
    }

    // Run 10 times to make sure race condition do not happen
    for (int iter = 0; iter < 10; iter++) {
        Realization out = consumer1.realize(2 * img_size);
        Buffer<int> out0 = out[0];
        Buffer<int> out1 = out[1];
        for (int i = 0; i < 2 * img_size; i++) {
            check(__LINE__, out0(i), correct_consumer1(i));
            check(__LINE__, out1(i), correct_consumer1(i));
        }
    }
}

int main(int argc, char **argv) {
    if (get_jit_target_from_environment().arch == Target::WebAssembly) {
        printf("Skipping test for WebAssembly as it does not support atomics yet.\n");
        return 0;
    }

    Target target = get_jit_target_from_environment();
// Most of the schedules used in this test are terrible for large
// thread count machines, due to massive amounts of
// contention. We'll just set the thread count to 4. Unfortunately
// there's no JIT api for this yet.
#ifdef _WIN32
    _putenv_s("HL_NUM_THREADS", "4");
#else
    setenv("HL_NUM_THREADS", "4", 1);
#endif
    test_all<uint8_t>(Backend::CPU);
    test_all<uint8_t>(Backend::CPUVectorize);
    test_all<int8_t>(Backend::CPU);
    test_all<int8_t>(Backend::CPUVectorize);
    test_all<uint16_t>(Backend::CPU);
    test_all<uint16_t>(Backend::CPUVectorize);
    test_all<int16_t>(Backend::CPU);
    test_all<int16_t>(Backend::CPUVectorize);
    if (target.has_feature(Target::F16C)) {
        test_all<float16_t>(Backend::CPU);
        test_all<float16_t>(Backend::CPUVectorize);
    }
    test_all<bfloat16_t>(Backend::CPU);
    test_all<bfloat16_t>(Backend::CPUVectorize);
    test_all<uint32_t>(Backend::CPU);
    test_all<uint32_t>(Backend::CPUVectorize);
    test_all<int32_t>(Backend::CPU);
    test_all<int32_t>(Backend::CPUVectorize);
    test_all<float>(Backend::CPU);
    test_all<float>(Backend::CPUVectorize);
    test_all<uint64_t>(Backend::CPU);
    test_all<uint64_t>(Backend::CPUVectorize);
    test_all<int64_t>(Backend::CPU);
    test_all<int64_t>(Backend::CPUVectorize);
    test_all<double>(Backend::CPU);
    test_all<double>(Backend::CPUVectorize);
    if (target.has_feature(Target::OpenCL)) {
        // No support for 8-bit & 16-bit atomics in OpenCL
        test_all<uint32_t>(Backend::OpenCL);
        test_all<int32_t>(Backend::OpenCL);
        test_all<float>(Backend::OpenCL);
        if (target.has_feature(Target::CLAtomics64)) {
            test_all<uint64_t>(Backend::OpenCL);
            test_all<int64_t>(Backend::OpenCL);
            test_all<double>(Backend::OpenCL);
        }
    }
    if (target.has_feature(Target::CUDA)) {
        // No support for 8-bit & 16-bit atomics in CUDA
        // float16 is possible but not implemented yet.
        test_all<uint32_t>(Backend::CUDA);
        test_all<int32_t>(Backend::CUDA);
        test_all<float>(Backend::CUDA);
        test_all<uint64_t>(Backend::CUDA);
        test_all<int64_t>(Backend::CUDA);
        test_all<double>(Backend::CUDA);
        // TODO: Broken currently; commented out until https://github.com/halide/Halide/pull/4628 lands
<<<<<<< HEAD
        // test_all<uint32_t>(Backend::CUDAVectorize);
        // test_all<int32_t>(Backend::CUDAVectorize);
        // test_all<float>(Backend::CUDAVectorize);
        // test_all<uint64_t>(Backend::CUDAVectorize);
        // test_all<int64_t>(Backend::CUDAVectorize);
        // test_all<double>(Backend::CUDAVectorize);
=======
        //test_all<uint32_t>(Backend::CUDAVectorize);
        //test_all<int32_t>(Backend::CUDAVectorize);
        //test_all<float>(Backend::CUDAVectorize);
        //test_all<uint64_t>(Backend::CUDAVectorize);
        //test_all<int64_t>(Backend::CUDAVectorize);
        //test_all<double>(Backend::CUDAVectorize);
>>>>>>> 5d489d58
    }
    test_extern_func(Backend::CPU);
    test_extern_func(Backend::CPUVectorize);
    test_async(Backend::CPU);
    test_async(Backend::CPUVectorize);
    test_async_tuple(Backend::CPU);

    printf("Success!\n");
    return 0;
}<|MERGE_RESOLUTION|>--- conflicted
+++ resolved
@@ -1237,21 +1237,12 @@
         test_all<int64_t>(Backend::CUDA);
         test_all<double>(Backend::CUDA);
         // TODO: Broken currently; commented out until https://github.com/halide/Halide/pull/4628 lands
-<<<<<<< HEAD
         // test_all<uint32_t>(Backend::CUDAVectorize);
         // test_all<int32_t>(Backend::CUDAVectorize);
         // test_all<float>(Backend::CUDAVectorize);
         // test_all<uint64_t>(Backend::CUDAVectorize);
         // test_all<int64_t>(Backend::CUDAVectorize);
         // test_all<double>(Backend::CUDAVectorize);
-=======
-        //test_all<uint32_t>(Backend::CUDAVectorize);
-        //test_all<int32_t>(Backend::CUDAVectorize);
-        //test_all<float>(Backend::CUDAVectorize);
-        //test_all<uint64_t>(Backend::CUDAVectorize);
-        //test_all<int64_t>(Backend::CUDAVectorize);
-        //test_all<double>(Backend::CUDAVectorize);
->>>>>>> 5d489d58
     }
     test_extern_func(Backend::CPU);
     test_extern_func(Backend::CPUVectorize);
